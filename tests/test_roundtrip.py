--- conflicted
+++ resolved
@@ -324,11 +324,6 @@
         pyro.norms,
     )
 
-<<<<<<< HEAD
-    assert np.isclose(
-        pyro.local_species.electron.domega_drho.m, 0.5490340792538756, atol=1e-4
-    )
-
     if "stella" not in [gk_code_a, gk_code_b]:
         assert_close_or_equal(
             f"{code_a.gk_code} domega_drho",
@@ -341,24 +336,12 @@
             f"{code_a.gk_code} domega_drho",
             code_a.local_species.electron.domega_drho,
             code_b.local_species.electron.domega_drho,
-=======
-    assert_close_or_equal(
-        f"{code_a.gk_code} domega_drho",
-        pyro.local_species.electron.domega_drho,
-        code_a.local_species.electron.domega_drho,
-        pyro.norms,
-    )
-
-    assert_close_or_equal(
-        f"{code_a.gk_code} domega_drho",
-        code_a.local_species.electron.domega_drho,
-        code_b.local_species.electron.domega_drho,
-        pyro.norms,
-    )
-
-    assert np.isclose(
-        pyro.local_species.electron.domega_drho.m, 0.5490340792538756, atol=1e-4
-    )
+            pyro.norms,
+        )
+
+        assert np.isclose(
+            pyro.local_species.electron.domega_drho.m, 0.5490340792538756, atol=1e-4
+        )
 
 
 @pytest.fixture(scope="module")
@@ -436,6 +419,5 @@
             f"{code_a.gk_code} {key}",
             code_a.local_geometry[key],
             code_b.local_geometry[key],
->>>>>>> 5870b090
             pyro.norms,
         )