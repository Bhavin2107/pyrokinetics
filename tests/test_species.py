from pyrokinetics.species import Species

import numpy as np
from pyrokinetics.units import ureg as units, UnitSpline


def test_species_mass():
    test_mass = 4.4
    species = Species(mass=test_mass)

    assert species.get_mass() == test_mass


def test_species_charge():
    test_charge = -3.3 * units.elementary_charge
    species = Species(charge=test_charge)

    assert species.get_charge() == test_charge


def test_density():
<<<<<<< HEAD
    psi = np.linspace(0.0, 1.0)
    density_data = 5.0 - 5.0 * (psi ** 2)
    density_func = InterpolatedUnivariateSpline(psi, density_data)
=======
    psi = np.linspace(0.0, 1.0) * units.dimensionless
    density_data = (5.0 - 5.0 * (psi ** 2)) * units.meter ** -3
    density_func = UnitSpline(psi, density_data)
>>>>>>> 148bae3b

    species = Species(dens=density_func)

    assert np.isclose(species.get_dens(0.5).m, 3.75)


def test_density_gradient():
<<<<<<< HEAD
    psi = np.linspace(0.0, 1.0)
    rho_func = InterpolatedUnivariateSpline(psi, psi ** 2)
    density_data = 5.0 - 5.0 * (psi ** 2)
    density_func = InterpolatedUnivariateSpline(psi, density_data)
=======
    psi = np.linspace(0.0, 1.0) * units.dimensionless
    rho_func = UnitSpline(psi, psi ** 2)
    density_data = (5.0 - 5.0 * (psi ** 2)) * units.meter ** -3
    density_func = UnitSpline(psi, density_data)
>>>>>>> 148bae3b

    species = Species(dens=density_func, rho=rho_func)

    assert np.isclose(species.get_norm_dens_gradient(0.5), 4.0 / 3.0)


def test_temperature():
<<<<<<< HEAD
    psi = np.linspace(0.0, 1.0)
    temperature_data = 4.0 - 4.0 * (psi ** 2)
    temperature_func = InterpolatedUnivariateSpline(psi, temperature_data)
=======
    psi = np.linspace(0.0, 1.0) * units.dimensionless
    temperature_data = (4.0 - 4.0 * (psi ** 2)) * units.eV
    temperature_func = UnitSpline(psi, temperature_data)
>>>>>>> 148bae3b

    species = Species(temp=temperature_func)

    assert np.isclose(species.get_temp(0.5).m, 3.0)


def test_temperature_gradient():
<<<<<<< HEAD
    psi = np.linspace(0.0, 1.0)
    rho_func = InterpolatedUnivariateSpline(psi, psi ** 2)
    temperature_data = 4.0 - 4.0 * (psi ** 2)
    temperature_func = InterpolatedUnivariateSpline(psi, temperature_data)
=======
    psi = np.linspace(0.0, 1.0) * units.dimensionless
    rho_func = UnitSpline(psi, psi ** 2)
    temperature_data = (4.0 - 4.0 * (psi ** 2)) * units.eV
    temperature_func = UnitSpline(psi, temperature_data)
>>>>>>> 148bae3b

    species = Species(temp=temperature_func, rho=rho_func)

    assert np.isclose(species.get_norm_temp_gradient(0.5), 4.0 / 3.0)


def test_rotation():
<<<<<<< HEAD
    psi = np.linspace(0.0, 1.0)
    rotation_data = 3.0 - 3.0 * (psi ** 2)
    rotation_func = InterpolatedUnivariateSpline(psi, rotation_data)
=======
    psi = np.linspace(0.0, 1.0) * units.dimensionless
    rotation_data = (3.0 - 3.0 * (psi ** 2)) * units.meter / units.second
    rotation_func = UnitSpline(psi, rotation_data)
>>>>>>> 148bae3b

    species = Species(rot=rotation_func)

    assert np.isclose(species.get_velocity(0.5).m, 2.25)


def test_rotation_gradient():
<<<<<<< HEAD
    psi = np.linspace(0.0, 1.0)
    rho_func = InterpolatedUnivariateSpline(psi, psi ** 2)
    rotation_data = 3.0 - 3.0 * (psi ** 2)
    rotation_func = InterpolatedUnivariateSpline(psi, rotation_data)
=======
    psi = np.linspace(0.0, 1.0) * units.dimensionless
    rho_func = UnitSpline(psi, psi ** 2)
    rotation_data = (3.0 - 3.0 * (psi ** 2)) * units.meter / units.second
    rotation_func = UnitSpline(psi, rotation_data)
>>>>>>> 148bae3b

    species = Species(rot=rotation_func, rho=rho_func)

    assert np.isclose(species.get_norm_vel_gradient(0.5), 4.0 / 3.0)


def test_no_rotation():
    species = Species()
    assert np.isclose(species.get_velocity(0.5), 0.0)


def test_no_rotation_gradient():
    species = Species()
    assert np.isclose(species.get_norm_vel_gradient(0.5), 0.0)<|MERGE_RESOLUTION|>--- conflicted
+++ resolved
@@ -19,15 +19,10 @@
 
 
 def test_density():
-<<<<<<< HEAD
-    psi = np.linspace(0.0, 1.0)
-    density_data = 5.0 - 5.0 * (psi ** 2)
-    density_func = InterpolatedUnivariateSpline(psi, density_data)
-=======
     psi = np.linspace(0.0, 1.0) * units.dimensionless
     density_data = (5.0 - 5.0 * (psi ** 2)) * units.meter ** -3
     density_func = UnitSpline(psi, density_data)
->>>>>>> 148bae3b
+
 
     species = Species(dens=density_func)
 
@@ -35,17 +30,10 @@
 
 
 def test_density_gradient():
-<<<<<<< HEAD
-    psi = np.linspace(0.0, 1.0)
-    rho_func = InterpolatedUnivariateSpline(psi, psi ** 2)
-    density_data = 5.0 - 5.0 * (psi ** 2)
-    density_func = InterpolatedUnivariateSpline(psi, density_data)
-=======
     psi = np.linspace(0.0, 1.0) * units.dimensionless
     rho_func = UnitSpline(psi, psi ** 2)
     density_data = (5.0 - 5.0 * (psi ** 2)) * units.meter ** -3
     density_func = UnitSpline(psi, density_data)
->>>>>>> 148bae3b
 
     species = Species(dens=density_func, rho=rho_func)
 
@@ -53,15 +41,9 @@
 
 
 def test_temperature():
-<<<<<<< HEAD
-    psi = np.linspace(0.0, 1.0)
-    temperature_data = 4.0 - 4.0 * (psi ** 2)
-    temperature_func = InterpolatedUnivariateSpline(psi, temperature_data)
-=======
     psi = np.linspace(0.0, 1.0) * units.dimensionless
     temperature_data = (4.0 - 4.0 * (psi ** 2)) * units.eV
     temperature_func = UnitSpline(psi, temperature_data)
->>>>>>> 148bae3b
 
     species = Species(temp=temperature_func)
 
@@ -69,17 +51,10 @@
 
 
 def test_temperature_gradient():
-<<<<<<< HEAD
-    psi = np.linspace(0.0, 1.0)
-    rho_func = InterpolatedUnivariateSpline(psi, psi ** 2)
-    temperature_data = 4.0 - 4.0 * (psi ** 2)
-    temperature_func = InterpolatedUnivariateSpline(psi, temperature_data)
-=======
     psi = np.linspace(0.0, 1.0) * units.dimensionless
     rho_func = UnitSpline(psi, psi ** 2)
     temperature_data = (4.0 - 4.0 * (psi ** 2)) * units.eV
     temperature_func = UnitSpline(psi, temperature_data)
->>>>>>> 148bae3b
 
     species = Species(temp=temperature_func, rho=rho_func)
 
@@ -87,15 +62,9 @@
 
 
 def test_rotation():
-<<<<<<< HEAD
-    psi = np.linspace(0.0, 1.0)
-    rotation_data = 3.0 - 3.0 * (psi ** 2)
-    rotation_func = InterpolatedUnivariateSpline(psi, rotation_data)
-=======
     psi = np.linspace(0.0, 1.0) * units.dimensionless
     rotation_data = (3.0 - 3.0 * (psi ** 2)) * units.meter / units.second
     rotation_func = UnitSpline(psi, rotation_data)
->>>>>>> 148bae3b
 
     species = Species(rot=rotation_func)
 
@@ -103,17 +72,10 @@
 
 
 def test_rotation_gradient():
-<<<<<<< HEAD
-    psi = np.linspace(0.0, 1.0)
-    rho_func = InterpolatedUnivariateSpline(psi, psi ** 2)
-    rotation_data = 3.0 - 3.0 * (psi ** 2)
-    rotation_func = InterpolatedUnivariateSpline(psi, rotation_data)
-=======
     psi = np.linspace(0.0, 1.0) * units.dimensionless
     rho_func = UnitSpline(psi, psi ** 2)
     rotation_data = (3.0 - 3.0 * (psi ** 2)) * units.meter / units.second
     rotation_func = UnitSpline(psi, rotation_data)
->>>>>>> 148bae3b
 
     species = Species(rot=rotation_func, rho=rho_func)
 
