from __future__ import annotations

import warnings
from copy import copy
from itertools import product
from pathlib import Path
from typing import TYPE_CHECKING, Any, Dict, Optional, Tuple

import f90nml
import numpy as np
import pint
from cleverdict import CleverDict
<<<<<<< HEAD
from scipy.integrate import cumulative_trapezoid
=======
from scipy.integrate import trapezoid
>>>>>>> 3f8122d2

from ..constants import deuterium_mass, electron_mass, pi
from ..file_utils import FileReader
from ..local_geometry import (
    LocalGeometry,
    LocalGeometryMiller,
    MetricTerms,
    default_miller_inputs,
)
from ..local_species import LocalSpecies
from ..normalisation import SimulationNormalisation as Normalisation
from ..normalisation import convert_dict
from ..numerics import Numerics
from ..templates import gk_templates
from ..typing import PathLike
from .gk_input import GKInput
from .gk_output import (
    Coords,
    Eigenfunctions,
    Eigenvalues,
    Fields,
    Fluxes,
    GKOutput,
    Moments,
)

if TYPE_CHECKING:
    import xarray as xr


class GKInputGS2(GKInput, FileReader, file_type="GS2", reads=GKInput):
    """
    Class that can read GS2 input files, and produce
    Numerics, LocalSpecies, and LocalGeometry objects
    """

    code_name = "GS2"
    default_file_name = "input.in"
    norm_convention = "gs2"
    _convention_dict = {}

    pyro_gs2_miller = {
        "rho": ["theta_grid_parameters", "rhoc"],
        "Rmaj": ["theta_grid_parameters", "rmaj"],
        "q": ["theta_grid_parameters", "qinp"],
        "kappa": ["theta_grid_parameters", "akappa"],
        "shat": ["theta_grid_eik_knobs", "s_hat_input"],
        "shift": ["theta_grid_parameters", "shift"],
        "beta_prime": ["theta_grid_eik_knobs", "beta_prime_input"],
    }

    pyro_gs2_miller_defaults = {
        "rho": 0.5,
        "Rmaj": 3.0,
        "q": 1.5,
        "kappa": 1.0,
        "shat": 0.0,
        "shift": 0.0,
        "beta_prime": 0.0,
    }

    pyro_gs2_species = {
        "mass": "mass",
        "z": "z",
        "dens": "dens",
        "temp": "temp",
        "nu": "vnewk",
        "inverse_lt": "tprim",
        "inverse_ln": "fprim",
    }

    def read_from_file(self, filename: PathLike) -> Dict[str, Any]:
        """
        Reads GS2 input file into a dictionary
        """
        result = super().read_from_file(filename)
        if self.is_nonlinear() and self.data["knobs"].get("wstar_units", False):
            raise RuntimeError(
                "GKInputGS2: Cannot be nonlinear and set knobs.wstar_units"
            )
        return result

    def read_str(self, input_string: str) -> Dict[str, Any]:
        """
        Reads GS2 input file given as string
        Uses default read_str, which assumes input_string is a Fortran90 namelist
        """
        result = super().read_str(input_string)
        if self.is_nonlinear() and self.data["knobs"].get("wstar_units", False):
            raise RuntimeError(
                "GKInputGS2: Cannot be nonlinear and set knobs.wstar_units"
            )
        return result

    def read_dict(self, input_dict: dict) -> Dict[str, Any]:
        """
        Reads GS2 input file given as dict
        Uses default read_dict, which assumes input is a dict
        """
        return super().read_dict(input_dict)

    def verify_file_type(self, filename: PathLike):
        """
        Ensure this file is a valid gs2 input file, and that it contains sufficient
        info for Pyrokinetics to work with
        """
        # The following keys are not strictly needed for a GS2 input file,
        # but they are needed by Pyrokinetics
        expected_keys = [
            "knobs",
            "theta_grid_knobs",
            "theta_grid_eik_knobs",
            "theta_grid_parameters",
            "species_knobs",
            "kt_grids_knobs",
        ]
        self.verify_expected_keys(filename, expected_keys)

    def write(
        self,
        filename: PathLike,
        float_format: str = "",
        local_norm: Normalisation = None,
        code_normalisation: str = None,
    ):

        if local_norm is None:
            local_norm = Normalisation("write")

        if code_normalisation is None:
            code_normalisation = self.code_name.lower()

        convention = getattr(local_norm, code_normalisation)

        for name, namelist in self.data.items():
            self.data[name] = convert_dict(namelist, convention)

        super().write(filename, float_format=float_format)

    def is_nonlinear(self) -> bool:
        try:
            is_box = self.data["kt_grids_knobs"]["grid_option"] == "box"
            is_nonlinear = self.data["nonlinear_terms_knobs"]["nonlinear_mode"] == "on"
            return is_box and is_nonlinear
        except KeyError:
            return False

    def add_flags(self, flags) -> None:
        """
        Add extra flags to GS2 input file
        """
        super().add_flags(flags)

    def get_local_geometry(self) -> LocalGeometry:
        """
        Returns local geometry. Delegates to more specific functions
        """

        if hasattr(self, "convention"):
            convention = self.convention
        else:
            norms = Normalisation("get_local_geometry")
            convention = getattr(norms, self.norm_convention)

        gs2_eq = self.data["theta_grid_knobs"]["equilibrium_option"]

        if gs2_eq not in ["eik", "default"]:
            raise NotImplementedError(
                f"GS2 equilibrium option {gs2_eq} not implemented"
            )

        local_eq = self.data["theta_grid_eik_knobs"].get("local_eq", True)
        if not local_eq:
            raise RuntimeError("GS2 is not using local equilibrium")

        geotype = self.data["theta_grid_parameters"].get("geotype", 0)
        if geotype != 0:
            raise NotImplementedError("GS2 Fourier options are not implemented")

        local_geometry = self.get_local_geometry_miller()

        local_geometry.normalise(norms=convention)

        return local_geometry

    def get_local_geometry_miller(self) -> LocalGeometryMiller:
        """
        Load Basic Miller object from GS2 file
        """
        # We require the use of Bishop mode 4, which uses a numerical equilibrium,
        # s_hat_input, and beta_prime_input to determine metric coefficients.
        # We also require 'irho' to be 2, which means rho corresponds to the ratio of
        # the midplane diameter to the Last Closed Flux Surface (LCFS) diameter

        if self.data["theta_grid_eik_knobs"]["bishop"] != 4:
            raise RuntimeError(
                "Pyrokinetics requires GS2 input files to use "
                "theta_grid_eik_knobs.bishop = 4"
            )
        if self.data["theta_grid_eik_knobs"]["irho"] != 2:
            raise RuntimeError(
                "Pyrokinetics requires GS2 input files to use "
                "theta_grid_eik_knobs.bishop = 2"
            )

        miller_data = default_miller_inputs()

        for (pyro_key, (gs2_param, gs2_key)), gs2_default in zip(
            self.pyro_gs2_miller.items(), self.pyro_gs2_miller_defaults.values()
        ):
            miller_data[pyro_key] = self.data[gs2_param].get(gs2_key, gs2_default)

        rho = miller_data["rho"]
        kappa = miller_data["kappa"]
        miller_data["delta"] = np.sin(
            self.data["theta_grid_parameters"].get("tri", 0.0)
        )
        miller_data["s_kappa"] = (
            self.data["theta_grid_parameters"].get("akappri", 0.0) * rho / kappa
        )
        miller_data["s_delta"] = (
            self.data["theta_grid_parameters"].get("tripri", 0.0) * rho
        )

        beta = self._get_beta()

        # Assume pref*8pi*1e-7 = 1.0
        miller_data["B0"] = np.sqrt(1.0 / beta) if beta != 0.0 else None

        miller_data["ip_ccw"] = 1
        miller_data["bt_ccw"] = 1

        return LocalGeometryMiller.from_gk_data(miller_data)

    def get_local_species(self):
        """
        Load LocalSpecies object from GS2 file
        """
        # Dictionary of local species parameters
        local_species = LocalSpecies()

        ion_count = 0

        if hasattr(self, "convention"):
            convention = self.convention
        else:
            norms = Normalisation("get_local_species")
            convention = getattr(norms, self.norm_convention)

        # Load each species into a dictionary
        for i_sp in range(self.data["species_knobs"]["nspec"]):
            species_data = CleverDict()

            gs2_key = f"species_parameters_{i_sp + 1}"

            gs2_data = self.data[gs2_key]

            for pyro_key, gs2_key in self.pyro_gs2_species.items():
                species_data[pyro_key] = gs2_data[gs2_key]

            species_data.omega0 = self.data["dist_fn_knobs"].get("mach", 0.0)

            # Without PVG term in GS2, need to force to 0
            species_data.domega_drho = (
                self.data["dist_fn_knobs"].get("g_exb", 0.0)
                * self.data["dist_fn_knobs"].get("omprimfac", 1.0)
                * self.data["theta_grid_parameters"]["qinp"]
                / self.data["theta_grid_parameters"]["rhoc"]
            )

            if species_data.z == -1:
                name = "electron"
            else:
                ion_count += 1
                name = f"ion{ion_count}"

            species_data.name = name

            # normalisations
            species_data.dens *= convention.nref
            species_data.mass *= convention.mref
            species_data.temp *= convention.tref
            species_data.nu *= convention.vref / convention.lref
            species_data.z *= convention.qref
            species_data.inverse_lt *= convention.lref**-1
            species_data.inverse_ln *= convention.lref**-1
            species_data.omega0 *= convention.vref / convention.lref
            species_data.domega_drho *= convention.vref / convention.lref**2

            # Add individual species data to dictionary of species
            local_species.add_species(name=name, species_data=species_data)

        local_species.normalise()

        if "zeff" in self.data["knobs"]:
            local_species.zeff = self.data["knobs"]["zeff"] * convention.qref
        elif "parameters" in self.data.keys() and "zeff" in self.data["parameters"]:
            local_species.zeff = self.data["parameters"]["zeff"] * convention.qref
        else:
            local_species.zeff = 1.0 * convention.qref

        return local_species

    def _read_single_grid(self, drho_dpsi):

        n0 = self.data["kt_grids_single_parameters"].get("n0", -1)
        if n0 > 0:
            ky = (
                self.data["kt_grids_single_parameters"]["n0"]
                * self.data["kt_grids_single_parameters"].get("rhostar_single", 1e-4)
                * drho_dpsi
            )
        else:
            ky = self.data["kt_grids_single_parameters"]["aky"]

        shat = self.data["theta_grid_eik_knobs"]["s_hat_input"]
        theta0 = self.data["kt_grids_single_parameters"].get("theta0", 0.0)

        return {
            "nky": 1,
            "nkx": 1,
            "ky": ky,
            "kx": self.data["kt_grids_single_parameters"].get(
                "akx", ky * shat * theta0
            ),
            "theta0": theta0,
        }

    def _read_range_grid(self, drho_dpsi):
        range_options = self.data["kt_grids_range_parameters"]

        nn0 = range_options.get("nn0", -1)
        if nn0 > 0:
            nky = range_options["nn0"]
            ky_min = (
                range_options.get("n0_min", 0)
                * range_options.get("rhostar_range", 1e-4)
                * drho_dpsi
            )
            ky_max = (
                range_options.get("n0_max", 0)
                * range_options.get("rhostar_range", 1e-4)
                * drho_dpsi
            )

        else:
            nky = range_options.get("naky", 1)
            ky_min = range_options.get("aky_min", 0.0)
            ky_max = range_options.get("aky_max", 0.0)

        spacing_option = range_options.get("kyspacing_option", "linear")

        if spacing_option == "default":
            spacing_option = "linear"

        ky_space = np.linspace if spacing_option == "linear" else np.logspace

        ky = ky_space(ky_min, ky_max, nky)

        ntheta0 = range_options.get("ntheta0", 1)

        theta0_min = range_options.get("theta0_min", 0.0)
        theta0_max = range_options.get("theta0_max", 0.0)

        theta0 = np.linspace(theta0_min, theta0_max, ntheta0)

        shat = self.data["theta_grid_eik_knobs"]["s_hat_input"]

        kx = ky[0] * shat * theta0

        return {
            "nky": nky,
            "nkx": ntheta0,
            "ky": ky,
            "kx": kx,
            "theta0": theta0,
        }

    def _read_box_grid(self, drho_dpsi):
        box = self.data["kt_grids_box_parameters"]
        keys = box.keys()

        grid_data = {}

        # Set up ky grid
        if "ny" in keys:
            grid_data["nky"] = int((box["ny"] - 1) / 3 + 1)
        elif "n0" in keys:
            grid_data["nky"] = box["n0"]
        elif "nky" in keys:
            grid_data["nky"] = box["naky"]
        else:
            raise RuntimeError(f"ky grid details not found in {keys}")

        if "y0" in keys:
            if box["y0"] < 0.0:
                grid_data["ky"] = -box["y0"]
            else:
                grid_data["ky"] = 1 / box["y0"]
        else:
            raise RuntimeError(f"Min ky details not found in {keys}")

        if "nx" in keys:
            grid_data["nkx"] = int(2 * (box["nx"] - 1) / 3 + 1)
        elif "ntheta0" in keys():
            grid_data["nkx"] = int(2 * (box["ntheta0"] - 1) / 3 + 1)
        else:
            raise RuntimeError("kx grid details not found in {keys}")

        shat_params = self.pyro_gs2_miller["shat"]
        shat = self.data[shat_params[0]][shat_params[1]]
        if abs(shat) > 1e-6:
            jtwist_default = max(int(2 * pi * shat + 0.5), 1)
            jtwist = box.get("jtwist", jtwist_default)
            grid_data["kx"] = grid_data["ky"] * shat * 2 * pi / jtwist
        else:
            grid_data["kx"] = 2 * pi / (box["x0"])

        return grid_data

    def _read_grid(self, drho_dpsi):
        """Read the perpendicular wavenumber grid"""

        grid_option = self.data["kt_grids_knobs"].get("grid_option", "single")

        GRID_READERS = {
            "default": self._read_single_grid,
            "single": self._read_single_grid,
            "range": self._read_range_grid,
            "box": self._read_box_grid,
            "nonlinear": self._read_box_grid,
        }

        try:
            reader = GRID_READERS[grid_option]
        except KeyError:
            valid_options = ", ".join(f"'{option}'" for option in GRID_READERS)
            raise ValueError(
                f"Unknown GS2 'kt_grids_knobs::grid_option', '{grid_option}'. Expected one of {valid_options}"
            )

        return reader(drho_dpsi)

    def get_numerics(self) -> Numerics:
        """Gather numerical info (grid spacing, time steps, etc)"""

        if hasattr(self, "convention"):
            convention = self.convention
        else:
            norms = Normalisation("get_numerics")
            convention = getattr(norms, self.norm_convention)

        numerics_data = {}

        # Set no. of fields
        numerics_data["phi"] = self.data["knobs"].get("fphi", 0.0) > 0.0
        numerics_data["apar"] = self.data["knobs"].get("fapar", 0.0) > 0.0
        numerics_data["bpar"] = self.data["knobs"].get("fbpar", 0.0) > 0.0

        # Set time stepping
        delta_time = self.data["knobs"].get("delt", 0.005)
        numerics_data["delta_time"] = delta_time
        numerics_data["max_time"] = self.data["knobs"].get("nstep", 50000) * delta_time

        numerics_data["nonlinear"] = self.is_nonlinear()

        local_geometry = self.get_local_geometry()

        # Specifically ignore Rmaj/Rgeo so ky = n/Lref drho_pyro/dpsi_pyro [1 / rhoref]
        drho_dpsi = (
            self.data["theta_grid_parameters"]["qinp"]
            / self.data["theta_grid_parameters"]["rhoc"]
            / local_geometry.bunit_over_b0
        ).m
        numerics_data.update(self._read_grid(drho_dpsi))

        # Theta grid
        numerics_data["ntheta"] = self.data["theta_grid_parameters"]["ntheta"]
        numerics_data["nperiod"] = self.data["theta_grid_parameters"]["nperiod"]

        # Velocity grid
        try:
            numerics_data["nenergy"] = (
                self.data["le_grids_knobs"]["nesub"]
                + self.data["le_grids_knobs"]["nesuper"]
            )
        except KeyError:
            numerics_data["nenergy"] = self.data["le_grids_knobs"]["negrid"]

        # Currently using number of un-trapped pitch angles
        numerics_data["npitch"] = self.data["le_grids_knobs"].get("ngauss", 5) * 2

        numerics_data["beta"] = self._get_beta()
        numerics_data["gamma_exb"] = self.data["dist_fn_knobs"].get(
            "g_exb", 0.0
        ) * self.data["dist_fn_knobs"].get("g_exbfac", 1.0)

        return Numerics(**numerics_data).with_units(convention)

    def get_reference_values(self, local_norm: Normalisation) -> Dict[str, Any]:
        """
        Reads in reference values from input file

        """
        if "normalisations_knobs" not in self.data.keys():
            return {}

        norms = {}

        norms["tref_electron"] = (
            self.data["normalisations_knobs"]["tref"] * local_norm.units.eV
        )
        norms["nref_electron"] = (
            self.data["normalisations_knobs"]["nref"] * local_norm.units.meter**-3
        )
        norms["bref_B0"] = (
            self.data["normalisations_knobs"]["bref"] * local_norm.units.tesla
        )
        norms["lref_minor_radius"] = (
            self.data["normalisations_knobs"]["aref"] * local_norm.units.meter
        )

        return norms

    def _detect_normalisation(self):
        """
        Determines the necessary inputs and passes information to the base method _set_up_normalisation.
        The following values are needed

        default_references: dict
            Dictionary containing default reference values for the
        gk_code: str
            GK code
        electron_density: float
            Electron density from GK input
        electron_temperature: float
            Electron density from GK input
        e_mass: float
            Electron mass from GK input
        electron_index: int
            Index of electron in list of data
        found_electron: bool
            Flag on whether electron was found
        densities: ArrayLike
            List of species densities
        temperatures: ArrayLike
            List of species temperature
        reference_density_index: ArrayLike
            List of indices where the species has a density of 1.0
        reference_temperature_index: ArrayLike
            List of indices where the species has a temperature of 1.0
        major_radius: float
            Normalised major radius from GK input
        rgeo_rmaj: float
            Ratio of Geometric and flux surface major radius
        minor_radius: float
            Normalised minor radius from GK input
        """

        default_references = {
            "nref_species": "electron",
            "tref_species": "electron",
            "mref_species": "deuterium",
            "bref": "B0",
            "lref": "minor_radius",
            "ne": 1.0,
            "te": 1.0,
            "rgeo_rmaj": 1.0,
            "vref": "most_probable",
            "rhoref": "gs2",
            "raxis_rmaj": None,
        }

        reference_density_index = []
        reference_temperature_index = []

        densities = []
        temperatures = []
        masses = []

        found_electron = False
        e_mass = None
        electron_temperature = None
        electron_density = None
        electron_index = None

        # Load each species into a dictionary
        for i_sp in range(self.data["species_knobs"]["nspec"]):
            species_key = f"species_parameters_{i_sp + 1}"

            dens = self.data[species_key]["dens"]
            temp = self.data[species_key]["temp"]
            mass = self.data[species_key]["mass"]

            # Find all reference values
            if self.data[species_key]["z"] == -1:
                electron_density = dens
                electron_temperature = temp
                e_mass = mass
                electron_index = i_sp
                found_electron = True

            if np.isclose(dens, 1.0):
                reference_density_index.append(i_sp)
            if np.isclose(temp, 1.0):
                reference_temperature_index.append(i_sp)

            densities.append(dens)
            temperatures.append(temp)
            masses.append(mass)

        adiabatic_electron_flags = ["iphi00=2", "field-line-average-term"]

        if (
            not found_electron
            and self.data["dist_fn_knobs"]["adiabatic_option"]
            in adiabatic_electron_flags
        ):
            found_electron = True

            # Set from quasi-neutrality
            qn_dens = 0.0
            for i_sp in range(self.data["species_knobs"]["nspec"]):
                species_key = f"species_parameters_{i_sp + 1}"
                qn_dens += self.data[species_key]["dens"] * self.data[species_key]["z"]

            electron_density = qn_dens
            electron_temperature = 1.0 / self.data["knobs"].get("tite", 1.0)
            e_mass = (electron_mass / deuterium_mass).m
            n_species = self.data["species_knobs"]["nspec"]
            electron_index = n_species + 1

            if np.isclose(electron_density, 1.0):
                reference_density_index.append(n_species + 1)
            if np.isclose(electron_temperature, 1.0):
                reference_temperature_index.append(n_species + 1)

        rgeo_rmaj = (
            self.data["theta_grid_parameters"]["r_geo"]
            / self.data["theta_grid_parameters"]["rmaj"]
        )
        major_radius = self.data["theta_grid_parameters"]["rmaj"]

        if self.data["theta_grid_eik_knobs"]["irho"] == 2:
            minor_radius = 1.0
        else:
            minor_radius = None

        super()._set_up_normalisation(
            default_references=default_references,
            gk_code=self.code_name.lower(),
            electron_density=electron_density,
            electron_temperature=electron_temperature,
            e_mass=e_mass,
            electron_index=electron_index,
            found_electron=found_electron,
            densities=densities,
            temperatures=temperatures,
            reference_density_index=reference_density_index,
            reference_temperature_index=reference_temperature_index,
            major_radius=major_radius,
            rgeo_rmaj=rgeo_rmaj,
            minor_radius=minor_radius,
        )

    def set(
        self,
        local_geometry: LocalGeometry,
        local_species: LocalSpecies,
        numerics: Numerics,
        local_norm: Normalisation = None,
        template_file: Optional[PathLike] = None,
        code_normalisation: Optional[str] = None,
        **kwargs,
    ):
        """
        Set self.data using LocalGeometry, LocalSpecies, and Numerics.
        These may be obtained via another GKInput file, or from Equilibrium/Kinetics
        objects.
        """
        # If self.data is not already populated, fill in defaults from a given
        # template file. If this is not provided by the user, fall back to the
        # default.
        if self.data is None:
            if template_file is None:
                template_file = gk_templates["GS2"]
            self.read_from_file(template_file)

        if local_norm is None:
            local_norm = Normalisation("set")

        if code_normalisation is None:
            code_normalisation = self.norm_convention

        convention = getattr(local_norm, code_normalisation)

        # Set Miller Geometry bits
        if not isinstance(local_geometry, LocalGeometryMiller):
            raise NotImplementedError(
                f"LocalGeometry type {local_geometry.__class__.__name__} for GS2 not supported yet"
            )

        # Ensure Miller settings
        self.data["theta_grid_knobs"]["equilibrium_option"] = "eik"
        self.data["theta_grid_eik_knobs"]["iflux"] = 0
        self.data["theta_grid_eik_knobs"]["local_eq"] = True
        self.data["theta_grid_eik_knobs"]["bishop"] = 4
        self.data["theta_grid_eik_knobs"]["irho"] = 2
        self.data["theta_grid_parameters"]["geoType"] = 0

        # Assign Miller values to input file
        for key, val in self.pyro_gs2_miller.items():
            self.data[val[0]][val[1]] = local_geometry[key]

        self.data["theta_grid_parameters"]["akappri"] = (
            local_geometry.s_kappa * local_geometry.kappa / local_geometry.rho
        )
        self.data["theta_grid_parameters"]["tri"] = np.arcsin(local_geometry.delta)
        self.data["theta_grid_parameters"]["tripri"] = (
            local_geometry["s_delta"] / local_geometry.rho
        )
        self.data["theta_grid_parameters"]["r_geo"] = (
            local_geometry.Rmaj
            * (1 * local_norm.gs2.bref / convention.bref).to_base_units()
        )

        # Set local species bits
        n_species = local_species.nspec
        self.data["species_knobs"]["nspec"] = n_species

        stored_species = len(
            [key for key in self.data.keys() if "species_parameters_" in key]
        )
        extra_species = stored_species - n_species

        if extra_species > 0:
            for i_sp in range(extra_species):
                gs2_key = f"species_parameters_{i_sp + 1 + n_species}"
                if gs2_key in self.data:
                    self.data.pop(gs2_key)
                gs2_key = f"dist_fn_species_knobs_{i_sp + 1 + n_species}"
                if gs2_key in self.data:
                    self.data.pop(gs2_key)

        for iSp, name in enumerate(local_species.names):
            # add new outer params for each species
            species_key = f"species_parameters_{iSp + 1}"

            if species_key not in self.data:
                self.data[species_key] = copy(self.data["species_parameters_1"])
                self.data[f"dist_fn_species_knobs_{iSp + 1}"] = self.data[
                    f"dist_fn_species_knobs_{iSp}"
                ]

            if name == "electron":
                self.data[species_key]["type"] = "electron"
            else:
                self.data[species_key]["type"] = "ion"

            for key, val in self.pyro_gs2_species.items():
                self.data[species_key][val] = local_species[name][key]

        self.data["dist_fn_knobs"]["g_exb"] = numerics.gamma_exb
        self.data["dist_fn_knobs"]["g_exbfac"] = 1.0
        if numerics.gamma_exb == 0.0:
            self.data["dist_fn_knobs"]["omprimfac"] = 1.0
        else:
            self.data["dist_fn_knobs"]["omprimfac"] = (
                (
                    local_species.electron.domega_drho
                    * local_geometry.rho
                    / local_geometry.q
                    / numerics.gamma_exb
                )
                .to_base_units()
                .m
            )

        self.data["dist_fn_knobs"]["mach"] = local_species.electron.omega0
        self.data["knobs"]["zeff"] = local_species.zeff

        beta_ref = convention.beta if local_norm else 0.0
        self.data["knobs"]["beta"] = (
            numerics.beta if numerics.beta is not None else beta_ref
        )

        # Set numerics bits
        # Set no. of fields
        self.data["knobs"]["fphi"] = 1.0 if numerics.phi else 0.0
        self.data["knobs"]["fapar"] = 1.0 if numerics.apar else 0.0
        self.data["knobs"]["fbpar"] = 1.0 if numerics.bpar else 0.0

        # Set time stepping
        self.data["knobs"]["delt"] = numerics.delta_time
        self.data["knobs"]["nstep"] = int(numerics.max_time / numerics.delta_time)

        if numerics.nky == 1:
            self.data["kt_grids_knobs"]["grid_option"] = "single"

            if "kt_grids_single_parameters" not in self.data.keys():
                self.data["kt_grids_single_parameters"] = {}

            # Current have ky = n/Lref drho_pyro / dpsi_pyro which is missing potential units of Bref
            self.data["kt_grids_single_parameters"]["aky"] = (
                numerics.ky
                * (1 * convention.bref / local_norm.gs2.bref).to_base_units()
            )
            self.data["kt_grids_single_parameters"]["theta0"] = numerics.theta0
            self.data["theta_grid_parameters"]["nperiod"] = numerics.nperiod
        else:
            self.data["kt_grids_knobs"]["grid_option"] = "box"

            if "kt_grids_box_parameters" not in self.data.keys():
                self.data["kt_grids_box_parameters"] = {}

            self.data["kt_grids_box_parameters"]["nx"] = int(
                ((numerics.nkx - 1) * 3 / 2) + 1
            )
            self.data["kt_grids_box_parameters"]["ny"] = int(
                ((numerics.nky - 1) * 3) + 1
            )

            self.data["kt_grids_box_parameters"]["y0"] = (
                -numerics.ky
                * (1 * convention.bref / local_norm.gs2.bref).to_base_units()
            )

            # Currently forces NL sims to have nperiod = 1
            self.data["theta_grid_parameters"]["nperiod"] = 1

            shat = local_geometry.shat
            if abs(shat) < 1e-6:
                self.data["kt_grids_box_parameters"]["x0"] = 2 * pi / numerics.kx
            else:
                if numerics.kx == 0:
                    self.data["kt_grids_box_parameters"]["jtwist"] = 1
                else:
                    self.data["kt_grids_box_parameters"]["jtwist"] = int(
                        (numerics.ky * shat * 2 * pi / numerics.kx) + 0.1
                    )

        self.data["theta_grid_parameters"]["ntheta"] = numerics.ntheta

        self.data["le_grids_knobs"]["negrid"] = numerics.nenergy
        self.data["le_grids_knobs"]["ngauss"] = numerics.npitch // 2

        if numerics.nonlinear:
            if "nonlinear_terms_knobs" not in self.data.keys():
                self.data["nonlinear_terms_knobs"] = {}

            self.data["nonlinear_terms_knobs"]["nonlinear_mode"] = "on"
        else:
            try:
                self.data["nonlinear_terms_knobs"]["nonlinear_mode"] = "off"
            except KeyError:
                pass

        if not local_norm:
            return

        try:
            (1 * convention.tref).to("keV")
            si_units = True
        except pint.errors.DimensionalityError:
            si_units = False

        if si_units:
            if "normalisations_knobs" not in self.data.keys():
                self.data["normalisations_knobs"] = f90nml.Namelist()

            self.data["normalisations_knobs"]["tref"] = (1 * convention.tref).to("eV")
            self.data["normalisations_knobs"]["nref"] = (1 * convention.nref).to(
                "meter**-3"
            )
            self.data["normalisations_knobs"]["mref"] = (1 * convention.mref).to(
                "atomic_mass_constant"
            )
            self.data["normalisations_knobs"]["bref"] = (1 * convention.bref).to(
                "tesla"
            )
            self.data["normalisations_knobs"]["aref"] = (1 * convention.lref).to(
                "meter"
            )
            self.data["normalisations_knobs"]["vref"] = (1 * convention.vref).to(
                "meter/second"
            )
            self.data["normalisations_knobs"]["zref"] = (1 * convention.qref).to(
                "coulomb"
            )
            self.data["normalisations_knobs"]["rhoref"] = (1 * convention.rhoref).to(
                "meter"
            )

        for name, namelist in self.data.items():
            self.data[name] = convert_dict(namelist, convention)

    def get_ne_te_normalisation(self):
        found_electron = False
        # Load each species into a dictionary
        for i_sp in range(self.data["species_knobs"]["nspec"]):
            gs2_key = f"species_parameters_{i_sp + 1}"
            if (
                self.data[gs2_key]["z"] == -1
                and self.data[gs2_key]["type"] == "electron"
            ):
                ne = self.data[gs2_key]["dens"]
                Te = self.data[gs2_key]["temp"]
                found_electron = True
                break

        if not found_electron:
            raise TypeError(
                "Pyro currently only supports electron species with charge = -1"
            )

        return ne, Te

    def _get_beta(self):
        """
        Small helper to wrap up logic required to get beta from the input
        consistent with logic across versions of GS2.
        """
        has_parameters = "parameters" in self.data.keys()
        beta_default = 0.0
        if has_parameters:
            beta_default = self.data["parameters"].get("beta", 0.0)
        return self.data["knobs"].get("beta", beta_default)


class GKOutputReaderGS2(FileReader, file_type="GS2", reads=GKOutput):
    def read_from_file(
        self,
        filename: PathLike,
        norm: Normalisation,
        output_convention: str = "pyrokinetics",
        downsize: int = 1,
        load_fields=True,
        load_fluxes=True,
        load_moments=False,
    ) -> GKOutput:
        raw_data, gk_input, input_str = self._get_raw_data(filename)

        # Assign units and return GKOutput
        convention = getattr(norm, gk_input.norm_convention)
        norm.default_convention = output_convention.lower()
        gk_input.convention = convention

        coords = self._get_coords(raw_data, gk_input, downsize)
        fields = self._get_fields(raw_data, gk_input) if load_fields else None
        fluxes = self._get_fluxes(raw_data, gk_input, coords) if load_fluxes else None
        moments = (
            self._get_moments(raw_data, gk_input, coords) if load_moments else None
        )

        eigenvalues = None
        eigenfunctions = None
        normalise_flux_moment = True
        if not fields and coords["linear"]:
            eigenvalues = self._get_eigenvalues(raw_data, coords["time_divisor"])
            eigenfunctions = self._get_eigenfunctions(raw_data, coords)

            sum_fields = 0
            for field in coords["field"]:
                if field == "phi":
                    scale = 1.0
                elif field == "apar":
                    scale = 0.5
                elif field == "bpar":
                    scale = np.mean(raw_data["bmag"].data)

                sum_fields += raw_data[f"{field}2"].data * scale
            fluxes = (
                {k: v / sum_fields for k, v in fluxes.items()} if load_fluxes else None
            )
            moments = (
                {k: v / sum_fields for k, v in moments.items()}
                if load_moments
                else None
            )
            normalise_flux_moment = False

        field_dims = ("theta", "kx", "ky", "time")
        flux_dims = ("field", "species", "ky", "time")
        moment_dims = ("field", "species", "ky", "time")
        return GKOutput(
            coords=Coords(
                time=coords["time"],
                kx=coords["kx"],
                ky=coords["ky"],
                theta=coords["theta"],
                pitch=coords["pitch"],
                energy=coords["energy"],
                species=coords["species"],
                field=coords["field"],
            ).with_units(convention),
            norm=norm,
            fields=(
                Fields(**fields, dims=field_dims).with_units(convention)
                if fields
                else None
            ),
            fluxes=(
                Fluxes(**fluxes, dims=flux_dims).with_units(convention)
                if fluxes
                else None
            ),
            moments=(
                Moments(**moments, dims=moment_dims).with_units(convention)
                if moments
                else None
            ),
            eigenvalues=(
                Eigenvalues(**eigenvalues).with_units(convention)
                if eigenvalues
                else None
            ),
            eigenfunctions=(
                None
                if eigenfunctions is None
                else Eigenfunctions(
                    eigenfunctions, dims=("field", "theta", "kx", "ky")
                ).with_units(convention)
            ),
            linear=coords["linear"],
            gk_code="GS2",
            input_file=input_str,
            normalise_flux_moment=normalise_flux_moment,
            output_convention=output_convention,
            input_convention=convention.name,
        )

    def verify_file_type(self, filename: PathLike):
        import xarray as xr

        try:
            warnings.filterwarnings("error")
            data = xr.open_dataset(filename)
        except RuntimeWarning:
            warnings.resetwarnings()
            raise RuntimeError("Error occurred reading GS2 output file")
        warnings.resetwarnings()

        if "software_name" in data.attrs:
            if data.attrs["software_name"] != "GS2":
                raise RuntimeError(
                    f"file '{filename}' has wrong 'software_name' for a GS2 file"
                )
        elif "code_info" in data.data_vars:
            if data["code_info"].long_name != "GS2":
                raise RuntimeError(
                    f"file '{filename}' has wrong 'code_info' for a GS2 file"
                )
        elif "gs2_help" in data.attrs.keys():
            pass
        else:
            raise RuntimeError(f"file '{filename}' missing expected GS2 attributes")

    @staticmethod
    def infer_path_from_input_file(filename: PathLike) -> Path:
        """
        Gets path by removing ".in" and replacing it with ".out.nc"
        """
        filename = Path(filename)
        return filename.parent / (filename.stem + ".out.nc")

    @staticmethod
    def _get_raw_data(filename: PathLike) -> Tuple[xr.Dataset, GKInputGS2, str]:
        import xarray as xr

        raw_data = xr.open_dataset(filename)
        # Read input file from netcdf, store as GKInputGS2
        input_file = raw_data["input_file"]
        if input_file.shape == ():
            # New diagnostics, input file stored as bytes
            # - Stored within numpy 0D array, use [()] syntax to extract
            # - Convert bytes to str by decoding
            # - \n is represented as character literals '\' 'n'. Replace with '\n'.
            input_str = input_file.data[()].decode("utf-8").replace(r"\n", "\n")
        else:
            # Old diagnostics (and eventually the single merged diagnostics)
            # input file stored as array of bytes
            if isinstance(input_file.data[0], np.ndarray):
                input_str = "\n".join(
                    ("".join(np.char.decode(line)).strip() for line in input_file.data)
                )
            else:
                input_str = "\n".join(
                    (line.decode("utf-8") for line in input_file.data)
                )
        gk_input = GKInputGS2()
        gk_input.read_str(input_str)
        gk_input._detect_normalisation()

        return raw_data, gk_input, input_str

    @staticmethod
    def _get_coords(
        raw_data: xr.Dataset, gk_input: GKInputGS2, downsize: int
    ) -> Dict[str, Any]:
        # ky coords
        ky = raw_data["ky"].data

        # time coords
        time_divisor = 1
        try:
            if gk_input.data["knobs"]["wstar_units"]:
                time_divisor = ky[0] / 2
        except KeyError:
            pass

        time = raw_data["t"].data / time_divisor

        # kx coords
        # Shift kx=0 to middle of array
        kx = np.fft.fftshift(raw_data["kx"].data)

        # theta coords
        raw_theta = raw_data["theta"].data

        if gk_input.data["theta_grid_eik_knobs"].get("equal_arc", True):

            local_geometry = gk_input.get_local_geometry()
            geometric_theta = np.linspace(
                np.min(raw_theta), np.max(raw_theta), len(raw_theta) * 4
            )
            metric_terms = MetricTerms(local_geometry, theta=geometric_theta)

            # Parallel gradient
            g_tt = metric_terms.field_aligned_covariant_metric("theta", "theta")
            grho = np.sqrt(g_tt)

            nperiod = gk_input.data["theta_grid_parameters"]["nperiod"]
            theta_range = 2 * np.pi * (2 * nperiod - 1)

            equal_arc_theta = cumulative_trapezoid(grho, geometric_theta, initial=0.0)
            equal_arc_theta *= 1.0 / equal_arc_theta[-1] * theta_range
            equal_arc_theta += -theta_range / 2

            theta = np.interp(raw_theta, equal_arc_theta, geometric_theta)
        else:
            theta = raw_theta

        # energy coords
        try:
            energy = raw_data["egrid"].data
        except KeyError:
            energy = raw_data["energy"].data

        # pitch coords
        pitch = raw_data["lambda"].data

        # moment coords
        fluxes = ["particle", "heat", "momentum"]
        moments = ["density", "temperature", "velocity"]

        # field coords
        # If fphi/fapar/fbpar not in 'knobs', or they equal zero, skip the field
        field_vals = {}
        for field, default in zip(["phi", "apar", "bpar"], [1.0, 0.0, -1.0]):
            try:
                field_vals[field] = gk_input.data["knobs"][f"f{field}"]
            except KeyError:
                field_vals[field] = default
        # By default, fbpar = -1, which tells gs2 to try reading faperp instead.
        # faperp is deprecated, but is treated as a synonym for fbpar
        # It has a default value of 0.0
        if field_vals["bpar"] == -1:
            try:
                field_vals["bpar"] = gk_input.data["knobs"]["faperp"]
            except KeyError:
                field_vals["bpar"] = 0.0
        fields = [field for field, val in field_vals.items() if val > 0]

        # species coords - Note this assumes the gs2 charge normalisation
        # is the proton charge. We could instead use the "type_of_species"
        # property instead, but would then need to maintain the mapping
        # from this integer to the actual species type (unlikely to change).
        species = []
        ion_num = 0
        for z in raw_data["charge"].data:
            if np.isclose(z, -1):
                species.append("electron")
            else:
                ion_num += 1
                species.append(f"ion{ion_num}")

        return {
            "time": time,
            "kx": kx,
            "ky": ky,
            "theta": theta,
            "energy": energy,
            "pitch": pitch,
            "linear": gk_input.is_linear(),
            "time_divisor": time_divisor,
            "field": fields,
            "moment": moments,
            "flux": fluxes,
            "species": species,
            "downsize": downsize,
        }

    @staticmethod
    def _get_fields(raw_data: xr.Dataset, gk_input: GKInput) -> Dict[str, np.ndarray]:
        """
        For GS2 to print fields, we must have fphi, fapar and fbpar set to 1.0 in the
        input file under 'knobs'. We must also instruct GS2 to print each field
        individually in the gs2_diagnostics_knobs using:
        - write_phi_over_time = .true.
        - write_apar_over_time = .true.
        - write_bpar_over_time = .true.
        - write_fields = .true.
        """
        field_names = ("phi", "apar", "bpar")
        results = {}

        # Loop through all fields and add field if it exists
        for field_name in field_names:
            key = f"{field_name}_t"
            if key in raw_data:
                # raw_field has coords (t,ky,kx,theta,real/imag).
                # We wish to transpose that to (real/imag,theta,kx,ky,t)
                field = raw_data[key].transpose("ri", "theta", "kx", "ky", "t").data
                field = field[0, ...] + 1j * field[1, ...]

                # Adjust fields to account for differences in defintions/normalisations
                if field_name == "apar":
                    field *= 0.5

                if field_name == "bpar":
                    bmag = raw_data["bmag"].data[:, np.newaxis, np.newaxis, np.newaxis]
                    field *= bmag

                # Shift kx=0 to middle of axis
                field = np.fft.fftshift(field, axes=1)
                results[field_name] = field

        return results

    @staticmethod
    def _get_moments(
        raw_data: Dict[str, Any],
        gk_input: GKInputGS2,
        coords: Dict[str, Any],
    ) -> Dict[str, np.ndarray]:
        """
        Sets 3D moments over time.
        The moment coordinates should be (moment, theta, kx, species, ky, time)
        """
        raise NotImplementedError

    @staticmethod
    def _get_fluxes(
        raw_data: xr.Dataset,
        gk_input: GKInputGS2,
        coords: Dict,
    ) -> Dict[str, np.ndarray]:
        """
        For GS2 to print fluxes, we must have fphi, fapar and fbpar set to 1.0 in the
        input file under 'knobs'. We must also set the following in
        gs2_diagnostics_knobs:
        - write_fluxes = .true. (default if nonlinear)
        - write_fluxes_by_mode = .true. (default if nonlinear)
        """
        # field names change from ["phi", "apar", "bpar"] to ["es", "apar", "bpar"]
        # Take whichever fields are present in data, relabelling "phi" to "es"
        fields = {"phi": "es", "apar": "apar", "bpar": "bpar"}
        fluxes_dict = {"particle": "part", "heat": "heat", "momentum": "mom"}
        nperiod = gk_input.data["theta_grid_parameters"]["nperiod"]

        results = {}

        coord_names = ["flux", "field", "species", "ky", "time"]
        fluxes = np.zeros([len(coords[name]) for name in coord_names])
        fields = {
            field: value for field, value in fields.items() if field in coords["field"]
        }

        for (ifield, (field, gs2_field)), (iflux, gs2_flux) in product(
            enumerate(fields.items()), enumerate(fluxes_dict.values())
        ):
            flux_key = f"{gs2_field}_{gs2_flux}_flux"
            # old diagnostics
            by_k_key = f"{gs2_field}_{gs2_flux}_by_k"
            # new diagnostics
            by_mode_key = f"{gs2_field}_{gs2_flux}_flux_by_mode"

            if by_k_key in raw_data.data_vars or by_mode_key in raw_data.data_vars:
                key = by_mode_key if by_mode_key in raw_data.data_vars else by_k_key
                flux = raw_data[key].transpose("species", "kx", "ky", "t")
                # Sum over kx
                flux = flux.sum(dim="kx")
                # Divide non-zonal components by 2 due to reality condition
                flux[:, 1:, :] *= 0.5
            elif flux_key in raw_data.data_vars:
                # coordinates from raw are (t,species)
                # convert to (species, ky, t)
                flux = raw_data[flux_key]
                flux = flux.expand_dims("ky").transpose("species", "ky", "t") * (
                    2 * nperiod - 1
                )
            else:
                continue

            fluxes[iflux, ifield, ...] = flux.data

        if gk_input.is_linear():
            jacob = raw_data["jacob"].data
            grho = raw_data["grho"].data
            theta = raw_data["theta"].data
            theta_append = 2 * theta[-1] - theta[-2]
            dtheta = np.diff(theta, append=theta_append)

            flux_norm = np.sum(jacob * dtheta) / np.sum(jacob * dtheta * grho)
        else:
            flux_norm = 1.0

        for iflux, flux in enumerate(coords["flux"]):
            if not np.all(fluxes[iflux, ...] == 0):
                results[flux] = fluxes[iflux, ...] * 2 * np.pi**-1.5 / flux_norm

        return results

    @staticmethod
    def _get_eigenvalues(
        raw_data: xr.Dataset, time_divisor: float
    ) -> Dict[str, np.ndarray]:
        # should only be called if no field data were found
        if "time" in raw_data.dims:
            time_dim = "time"
        elif "t" in raw_data.dims:
            time_dim = "t"
        mode_frequency = raw_data.omega_average.isel(ri=0).transpose(
            "kx", "ky", time_dim
        )
        growth_rate = raw_data.omega_average.isel(ri=1).transpose("kx", "ky", time_dim)
        return {
            "mode_frequency": mode_frequency.data / time_divisor,
            "growth_rate": growth_rate.data / time_divisor,
        }

    @staticmethod
    def _get_eigenfunctions(
        raw_data: xr.Dataset,
        coords: Dict,
    ) -> Dict[str, np.ndarray]:

        raw_eig_data = [raw_data.get(f, None) for f in coords["field"]]

        coord_names = ["field", "theta", "kx", "ky"]
        eigenfunctions = np.empty(
            [len(coords[coord_name]) for coord_name in coord_names], dtype=complex
        )

        # Loop through all fields and add eigenfunction if it exists
        bmag = raw_data["bmag"].data[
            :,
            np.newaxis,
            np.newaxis,
        ]
        scale_factor = [1.0, 0.5, bmag]

        for ifield, raw_eigenfunction in enumerate(raw_eig_data):
            if raw_eigenfunction is not None:
                if coords["field"][ifield] == "phi":
                    scale = 1.0
                elif coords["field"][ifield] == "apar":
                    scale = 0.5
                elif coords["field"][ifield] == "bpar":
                    scale = raw_data["bmag"].data[:, np.newaxis, np.newaxis]

                eigenfunction = raw_eigenfunction.transpose("ri", "theta", "kx", "ky")

                eigenfunctions[ifield, ...] = (
<<<<<<< HEAD
                    eigenfunction[0, ...] + 1j * eigenfunction[1, ...]
                ) * scale
=======
                    eigenfunction[0, ...].data + 1j * eigenfunction[1, ...].data
                ) * scale_factor[ifield]
>>>>>>> 3f8122d2

        square_fields = np.sum(np.abs(eigenfunctions) ** 2, axis=0)
        field_amplitude = np.sqrt(
            trapezoid(square_fields, coords["theta"], axis=0) / (2 * np.pi)
        )

        first_field = eigenfunctions[0, ...]
        theta_star = np.argmax(abs(first_field), axis=0)
        field_theta_star = first_field[theta_star, 0, 0]
        phase = np.abs(field_theta_star) / field_theta_star

        result = eigenfunctions * phase / field_amplitude

        return result<|MERGE_RESOLUTION|>--- conflicted
+++ resolved
@@ -10,11 +10,7 @@
 import numpy as np
 import pint
 from cleverdict import CleverDict
-<<<<<<< HEAD
-from scipy.integrate import cumulative_trapezoid
-=======
-from scipy.integrate import trapezoid
->>>>>>> 3f8122d2
+from scipy.integrate import cumulative_trapezoid, trapezoid
 
 from ..constants import deuterium_mass, electron_mass, pi
 from ..file_utils import FileReader
@@ -1389,13 +1385,9 @@
                 eigenfunction = raw_eigenfunction.transpose("ri", "theta", "kx", "ky")
 
                 eigenfunctions[ifield, ...] = (
-<<<<<<< HEAD
-                    eigenfunction[0, ...] + 1j * eigenfunction[1, ...]
-                ) * scale
-=======
                     eigenfunction[0, ...].data + 1j * eigenfunction[1, ...].data
                 ) * scale_factor[ifield]
->>>>>>> 3f8122d2
+
 
         square_fields = np.sum(np.abs(eigenfunctions) ** 2, axis=0)
         field_amplitude = np.sqrt(
