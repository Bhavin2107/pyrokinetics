--- conflicted
+++ resolved
@@ -1016,15 +1016,12 @@
         &stella_diagnostics_knobs
          write_kspectra = .true.
         /
-<<<<<<< HEAD
         Flux contributions as a function of kx ky and z are available in stella with
         &stella_diagnostics_knobs 
          write_fluxes_kxkyz = .true.
         /
         These are not supported to be read here as they are a function of tubes and zed in addition
         to ky, kx.
-=======
->>>>>>> 224885a3
         """
         fluxes_dict = {"particle": "pflx", "heat": "qflx", "momentum": "vflx"}
 
