[metadata]
name = pyrokinetics
description = Python package for running and analysing gyrokinetic simulations
long_description = file: README.md
long_description_content_type = text/markdown
url = https://github.com/pyro-kinetics/pyrokinetics
author = Bhavin Patel
author_email = bhavin.s.patel@ukaea.uk
license = LGPL
license_file = LICENSE
keywords = gyrokinetics, analysis, plasma, research
python_requires = >= 3.8
classifiers =
    Programming Language :: Python
    Development Status :: 3 - Alpha
    Natural Language :: English
    Intended Audience :: Science/Research
    License :: OSI Approved :: GNU Lesser General Public License v3 or later (LGPLv3+)
    Operating System :: OS Independent
    Programming Language :: Python
    Topic :: Software Development :: Libraries :: Python Modules
    Topic :: Scientific/Engineering :: Physics
project_urls =
    Source = https://github.com/pyro-kinetics/pyrokinetics
    Tracker = https://github.com/pyro-kinetics/pyrokinetics/issues

[options]
packages = find:
include_package_data = True
install_requires =
    numpy >= 1.20.3
    f90nml >= 1.3, != 1.4.0
    scipy >= 1.6.3
    netCDF4 >= 1.5.6
    path >= 15.1.2
    wheel >= 0.36
    freegs >= 0.6
    numpy >= 1.20.3
    cleverdict >= 1.9.1
    xarray >= 0.10
<<<<<<< HEAD
    pint ~= 0.19.1
    importlib-metadata; python_version >= "3.6"
=======
>>>>>>> 99307c16

[options.extras_require]
docs =
    sphinx == 3.5.4
    myst_parser == 0.14.0
    jinja2 < 3.1.0
    sphinx_rtd_theme
tests = pytest >= 3.3.0

[options.package_data]
* = README.md, pyrokinetics/templates/*

[build_sphinx]
source-dir = docs

[flake8]
max-line-length = 160
extend-ignore = E203, W503
per-file-ignores = __init__.py:F401, E402<|MERGE_RESOLUTION|>--- conflicted
+++ resolved
@@ -38,11 +38,7 @@
     numpy >= 1.20.3
     cleverdict >= 1.9.1
     xarray >= 0.10
-<<<<<<< HEAD
     pint ~= 0.19.1
-    importlib-metadata; python_version >= "3.6"
-=======
->>>>>>> 99307c16
 
 [options.extras_require]
 docs =
