from cleverdict import CleverDict
from copy import deepcopy
from ..decorators import not_implemented
from ..factory import Factory
from ..constants import pi
import numpy as np
from typing import Tuple, Dict, Any, Optional
from ..typing import ArrayLike
from ..equilibrium import Equilibrium
from . import LocalGeometry
import matplotlib.pyplot as plt
from functools import cached_property
import scipy.integrate as integrate
from scipy.interpolate import interp1d


class MetricTerms:  # CleverDict
    r"""
    General geometry Object representing local LocalGeometry fit parameters

    Data stored in a ordered dictionary
    Attributes
    ----------
    psi_n : Float
        Normalised Psi
    rho : Float
        r/a
    r_minor : Float
        Minor radius of flux surface
    a_minor : Float
        Minor radius of LCFS [m]
    Rmaj : Float
        Normalised Major radius (Rmajor/a_minor)
    Z0 : Float
        Normalised vertical position of midpoint (Zmid / a_minor)
    f_psi : Float
        Torodial field function
    B0 : Float
        Toroidal field at major radius (f_psi / Rmajor) [T]
    bunit_over_b0 : Float
        Ratio of GACODE normalising field = :math: `q/r \partial \psi/\partial r` [T] to B0
    dpsidr : Float
        :math: `\partial \psi / \partial r`
    q : Float
        Safety factor
    shat : Float
        Magnetic shear `r/q \partial q/ \partial r`
    beta_prime : Float
        :math:`\beta' = 2 \mu_0 \partial p \partial \rho 1/B0^2`

    R_eq : Array
        Equilibrium R data used for fitting
    Z_eq : Array
        Equilibrium Z data used for fitting
    b_poloidal_eq : Array
        Equilibrium B_poloidal data used for fitting
    theta_eq : Float
        theta values for equilibrium data

    R : Array
        Fitted R data
    Z : Array
        Fitted Z data
    b_poloidal : Array
        Fitted B_poloidal data
    theta : Float
        Fitted theta data

    dRdtheta : Array
        Derivative of fitted `R` w.r.t `\theta`
    dRdr : Array
        Derivative of fitted `R` w.r.t `r`
    dZdtheta : Array
        Derivative of fitted `Z` w.r.t `\theta`
    dZdr : Array
        Derivative of fitted `Z` w.r.t `r`
    """
    
    # This class uses two (somewhat similar) coordinate systems. These are the 'toroidal system' and the 'field-aligned system'.
    # The toroidal system is defined on page 73, with symbols {\varrho, \vartheta, \zeta}. For the purpose of variable names,
    # we shall use {tr, tt, zeta}. (tr = 'toroidal system radial', tt = 'toroidal system theta').
    # The field-aligned system is defined on page 82, with symbols {r, \alpha, \theta}. For the purpose of variable names,
    # we shall use {fr, alpha, ft}. (fr = 'field-aligned radial', ft = 'field-aligned theta').
    
    # Even though the transformations are defined such that tr = fr and tt = ft (see equations 3.149-3.151), we change
    # the variable names due to the metric terms, which become ambiguous if the same symbol is used.
    # For example, looking at equation D.87, one finds g_ftft = g_tttt + (q + dG_0dtheta)^2 * g_zetazeta. This would be 
    # unclear if both g_ftft and g_tttt were labelled 'g_thetatheta'.
    
    # Note that for axisymmetric quantities (which is almost all geometrical quantities in tokamaks) partial derivatives
    # with respect to the radial direction and the theta direction in the two systems are identical (see equation D.91). 
    # Where this is the case, 'r' and 'theta' will be used in the variable names, to keep more in line with Pyrokinetics convention. 
    
    # Almost all calculations are done using normalised quantities, for which the variable names have a subscript '_N'. The
    # relevant normalising quantities are the minor radius 'a' for the length, and the magnetic field B0 = q dpsidr / (R0 * < Jac g^zetazeta >)
    # Both partial derivatives and derivatives of univariate functions will be written using 'd'. (Little information is lost here).
    
    # The \varrho (= 'tr') used in the thesis has dimensions of length, and is NOT the normalised rho = r / a defined by Pyrokinetics.
    # In fact, rho = tr / a. Such is the nature of bringing together two works after they have been mainly written.

    def __init__(self, local_geometry: LocalGeometry):
        self.regulartheta = np.linspace(-np.pi, np.pi, 1000) # theta grid
        
        self.R_N, self.Z_N = local_geometry.get_flux_surface(self.regulartheta, normalised = True) # R/a, Z/a
        (
<<<<<<< HEAD
        self.dRdtheta_N, # (dR/dtheta)/a
        self.dRdr_N, # dR/dr, already normalised
        self.dZdtheta_N, # (dZ/dtheta)/a
        self.dZdr_N # dZ/dr, already normalised
        ) = local_geometry.get_RZ_derivatives(self.regulartheta, normalised = True)
        (
        self.d2Rdtheta2_N, # (d2R/dtheta2)/a
        self.d2Rdrdtheta_N, # d2R/drdtheta, already normalised
        self.d2Zdtheta2_N, # (d2Z/dtheta2)/a
        self.d2Zdrdtheta_N # d2Z/drdtheta, already normalised
        ) = local_geometry.get_RZ_second_derivatives(self.regulartheta, normalised = True)
        
        self.Jac_N = self.R_N * (self.dRdr_N * self.dZdtheta_N - self.dZdr_N * self.dRdtheta_N) # Jac / a^2, equation D.35
																		# NOTE: The Jacobians of the toroidal system and the
																		# field-aligned system are the same
        self.g_cont_zetazeta_N = 1 / self.R_N ** 2 # a^2 * g^zetazeta = 1 / (R / a)^2, equation D.34 ('cont' for contravariant)
        self.q = local_geometry.q # safety factor
        self.Y = integrate.trapezoid(self.Jac_N * self.g_cont_zetazeta_N, self.regulartheta) / (2.0 * np.pi) # frequently occuring quantity, already normalised.
													# poloidal average of Jac * g^zetazeta: <Jac * g^zetazeta>_P (see equation 3.133 for average definition)
        self.dpsidr_N = self.Y * local_geometry.Rmaj / self.q # This defines the reference magnetic field as B0:
															  # dpsidr_N = dpsidr / (B0 * a) = <Jac * g^zetazeta>_P * (R0 / a) / q
        self.dqdr_N = self.q * local_geometry.shat / local_geometry.rho # safety factor derivative, dqdr_N = a * dqdr = q * shat / (r / a)
        self.d2psidr2_N = 0.0 # Take d2psidr2 = 0. This quantity doesn't appear in any
                            # physical quantities, and so is essentially arbitrary. d2psidr2_N = d2psidr2 / B0
                            
        self.mu0dPdr_N = local_geometry.beta_prime / 2.0 # mu0_N = mu0 * n_ref * T_ref / B0^2 = beta / 2 (normalised mu0)
														 # dPdr_N = (a / (n_ref * T_ref)) * dPdr (normalised pressure gradient)
														 # mu0dPdr_N = (a / B0^2) * mu0 * dPdr = beta_prime / 2 (normalised product)
        self.sigma_alpha = 1 # either 1 or -1, affects field-aligned metric components (included after completion of thesis). 
                             # Defined via alpha = sigma_alpha * (q \vartheta - \zeta + G_0) (equation 3.150)
                             # If 1, then {r, alpha, theta} forms a right-handed system (as in thesis, more 'x,y,z' style)
                             # If -1, then {r, theta, alpha} forms a right-handed system (as in CGYRO)
                             # In both cases, theta increases in the anti-clockwise direction
                                                     
    @cached_property
    def get_toroidal_system_covariant_metric_comps(self):
        self.g_trtr_N =  self.dRdr_N ** 2 + self.dZdr_N ** 2 # eq D.30, already normalised
        self.g_trtt_N = self.dRdr_N * self.dRdtheta_N + self.dZdr_N * self.dZdtheta_N # eq D.31, g_trtt / a
        self.g_tttt_N = self.dRdtheta_N ** 2 + self.dZdtheta_N ** 2 # eq D.32, g_tttt / a^2
        self.g_zetazeta_N = self.R_N ** 2 # eq D.33, g_zetazeta / a^2
        return self.g_trtr_N, self.g_trtt_N, self.g_tttt_N, self.g_zetazeta_N
    
    @cached_property
    def get_toroidal_system_covariant_metric_derivatives(self):
        self.dg_trtt_dtheta_N = (self.d2Rdrdtheta_N * self.dRdtheta_N + 
								self.d2Rdtheta2_N * self.dRdr_N + 
								self.d2Zdrdtheta_N * self.dZdtheta_N + 
								self.d2Zdtheta2_N * self.dZdr_N) # differentiate eq D.31 w.r.t theta, dg_trtt_dtheta / a
        self.dg_tttt_dr_N = (2 * (self.dRdtheta_N * self.d2Rdrdtheta_N + 
								self.dZdtheta_N * self.d2Zdrdtheta_N)) # differentiate eq D.32 w.r.t r, dg_tttt_dr / a
        self.dJac_dtheta_N = ((self.dRdtheta_N * self.Jac_N / self.R_N) + 
								self.R_N * (self.d2Rdrdtheta_N * self.dZdtheta_N + 
								self.dRdr_N * self.d2Zdtheta2_N - 
								self.d2Rdtheta2_N * self.dZdr_N - 
								self.dRdtheta_N * self.d2Zdrdtheta_N)) # differentiate eq D.35 w.r.t theta, dJac_dtheta / a^2
        return self.dg_trtt_dtheta_N, self.dg_tttt_dr_N, self.dJac_dtheta_N
    
    @cached_property # calculate contravariant metric components of toroidal system using covariant components and equation C.50
    def get_toroidal_system_contravariant_metric_components(self):
        g_trtr_N, g_trtt_N, g_tttt_N, g_zetazeta_N = self.get_toroidal_system_covariant_metric_comps
        
        self.g_cont_trtr_N = g_tttt_N * g_zetazeta_N / (self.Jac_N ** 2)
        self.g_cont_trtt_N = - g_trtt_N * g_zetazeta_N / (self.Jac_N ** 2)
        self.g_cont_tttt_N = g_trtr_N * g_zetazeta_N / (self.Jac_N ** 2)
        # g_cont_zetazeta_N already calculated
        return self.g_cont_trtr_N, self.g_cont_trtt_N, self.g_cont_tttt_N, self.g_cont_zetazeta_N
    
    @cached_property
    def get_B_cov_zeta(self):
	    self.B_zeta_N = self.q * self.dpsidr_N / self.Y # equation 3.132, B_zeta / (B0 * a). Note B_zeta is a covariant component
	                                                    # and does NOT have dimensions of magnetic field, but of (magnetic field * length).
	                                                    # This is also known as the 'current function', I, and is a flux function.
	                                                    # Note B0 is defined as B0 = B_zeta / R0, and thus because of our normalisations, 
	                                                    # self.B_zeta_N should equal R0 / a.
	    return self.B_zeta_N 
	
    @cached_property
    def get_dB_cov_zeta_dr(self): # eq 3.139, dB_zeta_dr / B0
        g_trtr_N, g_trtt_N, g_tttt_N, g_zetazeta_N = self.get_toroidal_system_covariant_metric_comps
        dg_trtt_dtheta_N, dg_tttt_dr_N, dJac_dtheta_N = self.get_toroidal_system_covariant_metric_derivatives
        B_zeta_N = self.get_B_cov_zeta
        
        H = self.Y + ((self.q / self.Y) ** 2) * (integrate.trapezoid((self.Jac_N ** 3) * (self.g_cont_zetazeta_N ** 2) / g_tttt_N, self.regulartheta) / (2.0 * np.pi)) # eq 3.140, already normalised.
                                                                                                                                                                     # Uses B_zeta / dpsidr = q / Y
        term1 = self.Y * self.dqdr_N / self.q
        term2 = - (integrate.trapezoid(- 2.0 * self.Jac_N * self.dRdr_N / (self.R_N ** 3), self.regulartheta) / (2.0 * np.pi)) # uses dg^zetazeta/dr = - (2 / R^3) * dRdr
        term3 = - (self.mu0dPdr_N / (self.dpsidr_N ** 2)) * (integrate.trapezoid((self.Jac_N ** 3) * self.g_cont_zetazeta_N / g_tttt_N, self.regulartheta) / (2.0 * np.pi))
        to_integrate = ((self.Jac_N * self.g_cont_zetazeta_N / g_tttt_N) * 
                       (dg_trtt_dtheta_N - dg_tttt_dr_N - 
                       (g_trtt_N * dJac_dtheta_N / self.Jac_N))) # integrand of fourth term
        term4 = integrate.trapezoid(to_integrate, self.regulartheta) / (2.0 * np.pi)
        self.dB_zeta_dr_N = (B_zeta_N / H) * (term1 + term2 + term3 + term4) # eq 3.139, dB_zeta_dr / B0
        return self.dB_zeta_dr_N
    
    @cached_property
    def get_dJac_dr(self): # eq 3.137, uses 3.139. (dJac/dr) / a
        g_trtr_N, g_trtt_N, g_tttt_N, g_zetazeta_N = self.get_toroidal_system_covariant_metric_comps
        dg_trtt_dtheta_N, dg_tttt_dr_N, dJac_dtheta_N = self.get_toroidal_system_covariant_metric_derivatives
        B_zeta_N = self.get_B_cov_zeta
        dB_zeta_dr_N = self.dB_zeta_dr_N
        
        term1 = self.Jac_N * self.d2psidr2_N / self.dpsidr_N
        term2 = - (self.Jac_N / g_tttt_N) * (dg_trtt_dtheta_N - dg_tttt_dr_N - (g_trtt_N * dJac_dtheta_N / self.Jac_N))
        term3 = (self.mu0dPdr_N / (self.dpsidr_N ** 2)) * (self.Jac_N ** 3) / g_tttt_N
        term4 = (B_zeta_N * dB_zeta_dr_N / (self.dpsidr_N ** 2)) * (self.Jac_N ** 3) * self.g_cont_zetazeta_N / g_tttt_N
        self.dJac_dr_N = term1 + term2 + term3 + term4 # eq 3.137, (dJac/dr) / a
        return self.dJac_dr_N
    
    @cached_property
    def get_dalpha_dtheta(self):
        self.dalpha_dtheta_N = self.sigma_alpha * (self.q * self.Jac_N * self.g_cont_zetazeta_N / self.Y) # eq D.92, already normalised
        return self.dalpha_dtheta_N
    
    @cached_property
    def get_d2alpha_drdtheta(self): # eq D.93, sometimes known as 'local shear', a * d2alpha/drdtheta
        B_zeta_N = self.get_B_cov_zeta
        dB_zeta_dr_N = self.get_dB_cov_zeta_dr
        dJac_dr_N = self.get_dJac_dr
        
        term1 = dB_zeta_dr_N * self.Jac_N * self.g_cont_zetazeta_N / self.dpsidr_N
        term2 = - self.d2psidr2_N * self.Jac_N * self.g_cont_zetazeta_N * B_zeta_N / (self.dpsidr_N ** 2)
        term3 = B_zeta_N * dJac_dr_N * self.g_cont_zetazeta_N / self.dpsidr_N
        term4 = - (2.0 * self.dRdr_N / (self.R_N ** 3)) * (B_zeta_N * self.Jac_N / self.dpsidr_N)
        self.d2alpha_drdtheta_N = self.sigma_alpha * (term1 + term2 + term3 + term4)
        return self.d2alpha_drdtheta_N
    
    @cached_property 
    def get_dalpha_dr(self): # eq D.94, obtained by integrating D.93 over theta. Calculation in document
		                     # is bigger as the form of dJac/dr has been written explicitly.
		                     # a * dalpha/dr
		                     # inherets correct sigma_alpha from self.get_d2alpha_drdtheta
        d2alpha_drdtheta_N = self.get_d2alpha_drdtheta
        # integrate over theta
        dalpha_dr_N = integrate.cumulative_trapezoid(d2alpha_drdtheta_N, self.regulartheta)
        dalpha_dr_N = list(dalpha_dr_N)
        dalpha_dr_N.insert(0,0.0)
        dalpha_dr_N = np.array(dalpha_dr_N)
        f = interp1d(self.regulartheta, dalpha_dr_N)
        self.dalpha_dr_N = dalpha_dr_N - f(0.0) # set dalpha/dr(r,theta=0.0)=0.0, assumed by codes
        return self.dalpha_dr_N
    
    @cached_property
    def get_field_aligned_covariant_metric_components(self):
        dalpha_dr_N = self.get_dalpha_dr  
        dalpha_dtheta_N = self.get_dalpha_dtheta
        g_trtr_N, g_trtt_N, g_tttt_N, g_zetazeta_N = self.get_toroidal_system_covariant_metric_comps
        
        self.g_frfr_N = g_trtr_N + (dalpha_dr_N ** 2) * g_zetazeta_N # eq D.82, already normalised
        self.g_fralpha_N = - dalpha_dr_N * g_zetazeta_N # eq D.83, inherets correct sigma_alpha from previous calculation g_fralpha / a
        self.g_frft_N = g_trtt_N + dalpha_dr_N * dalpha_dtheta_N * g_zetazeta_N # eq D.84, g_frft / a
        self.g_alphaalpha_N = g_zetazeta_N # eq D.85, g_alphaalpha / a^2
        self.g_alphaft_N = - dalpha_dtheta_N * g_zetazeta_N # eq D.86, inherets correct sigma_alpha from previous calculation, g_alphaft / a^2
        self.g_ftft_N = g_tttt_N + (dalpha_dtheta_N ** 2) * g_zetazeta_N # eq D.87, g_ftft / a^2    
        return self.g_frfr_N, self.g_fralpha_N, self.g_frft_N, self.g_alphaalpha_N, self.g_alphaft_N, self.g_ftft_N
        
    @cached_property
    def get_field_aligned_contravariant_metric_components(self): # use covariant components and equation C.50 to get contravariant components g^{ij}, defined on page 196.
		                                                         # Some are simpler to obtain by dotting LHS's of equations D.79-D.81.
        g_cont_trtr_N, g_cont_trtt_N, g_cont_tttt_N, g_cont_zetazeta_N = self.get_toroidal_system_contravariant_metric_components
        g_frfr_N, g_fralpha_N, g_frft_N, g_alphaalpha_N, g_alphaft_N, g_ftft_N = self.get_field_aligned_covariant_metric_components
        dalpha_dtheta_N = self.get_dalpha_dtheta
        dalpha_dr_N = self.get_dalpha_dr
        
        self.g_cont_frfr_N = g_cont_trtr_N # g^frfr, already normalised
        self.g_cont_frft_N = g_cont_trtt_N # g^frft * a
        self.g_cont_ftft_N = g_cont_tttt_N # g^ftft * a^2
        self.g_cont_fralpha_N = dalpha_dr_N * g_cont_trtr_N + dalpha_dtheta_N * g_cont_trtt_N # g^fralpha * a
        self.g_cont_ftalpha_N = dalpha_dr_N * g_cont_trtt_N + dalpha_dtheta_N * g_cont_tttt_N # g^ftalpha * a^2
        self.g_cont_alphaalpha_N = (g_frfr_N * g_ftft_N - (g_frft_N ** 2)) / (self.Jac_N ** 2) # g^alphaalpha * a^2
        
        return self.g_cont_frfr_N, self.g_cont_frft_N, self.g_cont_ftft_N, self.g_cont_fralpha_N, self.g_cont_ftalpha_N, self.g_cont_alphaalpha_N
		
		
        
        
        
        
        
        
        
        
        
=======
            self.dRdtheta,
            self.dRdr,
            self.dZdtheta,
            self.dZdr,
        ) = local_geometry.get_RZ_derivatives(
            self.regulartheta, normalised=True
        )  # (local_geometry.theta)
        (
            self.d2Rdtheta2,
            self.d2Rdrdtheta,
            self.d2Zdtheta2,
            self.d2Zdrdtheta,
        ) = local_geometry.get_RZ_second_derivatives(
            self.regulartheta, normalised=True
        )  # (local_geometry.theta)
        self.Jac = self.R * (self.dRdr * self.dZdtheta - self.dZdr * self.dRdtheta)
        self.q = local_geometry.q
        self.dpsidr = local_geometry.dpsidr
        self.Y = integrate.trapezoid(self.Jac / (self.R**2), self.regulartheta) / (
            2.0 * np.pi
        )
        self.dqdr = self.q * local_geometry.shat / local_geometry.rho
        print(self.dqdr * 2 * np.pi)
        self.d2psidr2 = 0.0  # Take d2psidr2 = 0. This quantity doesn't appear in any
        # physical quantities, and so is essentially arbitrary
        self.mu_0 = 0.0  # fixme
        self.dPdr = 0.0  # fixme

    @cached_property
    def get_toroidal_system_covariant_metric_comps(self):
        self._g_vrvr = self.dRdr**2 + self.dZdr**2
        self._g_vrvtheta = self.dRdr * self.dRdtheta + self.dZdr * self.dZdtheta
        self._g_vthetavtheta = self.dRdtheta**2 + self.dZdtheta**2
        self._g_zetazeta = self.R**2
        return self._g_vrvr, self._g_vrvtheta, self._g_vthetavtheta, self._g_zetazeta

    @cached_property
    def get_toroidal_system_covariant_metric_derivatives(self):
        # self._partial_g_vrvr_partial_vtheta = 2 * self.dRdr * self.d2Rdrdtheta + 2 * self.dZdr * self.d2Zdrdtheta
        self._partial_g_vrvtheta_partial_vtheta = (
            self.d2Rdrdtheta * self.dRdtheta
            + self.d2Rdtheta2 * self.dRdr
            + self.d2Zdrdtheta * self.dZdtheta
            + self.d2Zdtheta2 * self.dZdr
        )
        self._partial_g_vthetavtheta_partial_vr = 2 * (
            self.dRdtheta * self.d2Rdrdtheta + self.dZdtheta * self.d2Zdrdtheta
        )
        self._partial_Jac_partial_vtheta = (
            self.dRdtheta * self.Jac / self.R
        ) + self.R * (
            self.d2Rdrdtheta * self.dZdtheta
            + self.dRdr * self.d2Zdtheta2
            - self.d2Rdtheta2 * self.dZdr
            - self.dRdtheta * self.d2Zdrdtheta
        )
        check = integrate.cumulative_trapezoid(
            self._partial_Jac_partial_vtheta, self.regulartheta
        )
        check = list(check)
        check.insert(0, 0.0)
        check = np.array(check)
        self._check = check
        return (
            self._partial_g_vrvtheta_partial_vtheta,
            self._partial_g_vthetavtheta_partial_vr,
            self._partial_Jac_partial_vtheta,
            self._check,
        )  # self._partial_g_vrvr_partial_vtheta, self._check

    @cached_property
    def get_B_cov_zeta(self):
        self._B_cov_zeta = self.q * self.dpsidr / self.Y
        return self._B_cov_zeta

    @cached_property
    def get_dB_cov_zeta_dr(self):
        (
            g_vrvr,
            g_vrvtheta,
            g_vthetavtheta,
            g_zetazeta,
        ) = self.get_toroidal_system_covariant_metric_comps
        (
            partial_g_vrvtheta_partial_vtheta,
            partial_g_vthetavtheta_partial_vr,
            partial_Jac_partial_vtheta,
            check,
        ) = self.get_toroidal_system_covariant_metric_derivatives
        B_cov_zeta = self.get_B_cov_zeta
        H = self.Y + ((self.q / self.Y) ** 2) * (
            integrate.trapezoid(
                self.Jac**3 / ((self.R**4) * g_vthetavtheta), self.regulartheta
            )
            / (2.0 * np.pi)
        )
        term1 = self.Y * self.dqdr / self.q
        term2 = -(
            integrate.trapezoid(
                -2.0 * self.Jac * self.dRdr / (self.R**3), self.regulartheta
            )
            / (2.0 * np.pi)
        )
        term3 = -(self.mu_0 * self.dPdr / (self.dpsidr**2)) * (
            integrate.trapezoid(
                self.Jac**3 / ((self.R**2) * g_vthetavtheta), self.regulartheta
            )
            / (2.0 * np.pi)
        )
        to_integrate = (self.Jac / ((self.R**2) * g_vthetavtheta)) * (
            partial_g_vrvtheta_partial_vtheta
            - partial_g_vthetavtheta_partial_vr
            - (g_vrvtheta * partial_Jac_partial_vtheta / self.Jac)
        )
        term4 = integrate.trapezoid(to_integrate, self.regulartheta) / (2.0 * np.pi)
        self._dB_cov_zeta_dr = (B_cov_zeta / H) * (term1 + term2 + term3 + term4)
        return self._dB_cov_zeta_dr

    @cached_property
    def get_dJac_dr(self):
        (
            g_vrvr,
            g_vrvtheta,
            g_vthetavtheta,
            g_zetazeta,
        ) = self.get_toroidal_system_covariant_metric_comps
        (
            partial_g_vrvtheta_partial_vtheta,
            partial_g_vthetavtheta_partial_vr,
            partial_Jac_partial_vtheta,
            check,
        ) = self.get_toroidal_system_covariant_metric_derivatives
        B_cov_zeta = self.get_B_cov_zeta
        dB_cov_zeta_dr = self.get_dB_cov_zeta_dr
        term1 = self.Jac * self.d2psidr2 / self.dpsidr
        term2 = -(self.Jac / g_vthetavtheta) * (
            partial_g_vrvtheta_partial_vtheta
            - partial_g_vthetavtheta_partial_vr
            - (g_vrvtheta * partial_Jac_partial_vtheta / self.Jac)
        )
        term3 = (
            (self.mu_0 * self.dPdr / (self.dpsidr**2))
            * (self.Jac**3)
            / g_vthetavtheta
        )
        term4 = (
            (B_cov_zeta * dB_cov_zeta_dr / (self.dpsidr**2))
            * (self.Jac**3)
            / ((self.R**2) * g_vthetavtheta)
        )
        self._dJac_dr = term1 + term2 + term3 + term4
        return self._dJac_dr

    @cached_property
    def get_dalpha_dvtheta(self):
        self._dalpha_dvtheta = self.q * self.Jac / ((self.R**2) * self.Y)
        return self._dalpha_dvtheta

    @cached_property
    def get_d2alpha_drdvtheta(self):  # sometimes known as 'local shear'
        B_cov_zeta = self.get_B_cov_zeta
        dB_cov_zeta_dr = self.get_dB_cov_zeta_dr
        dJac_dr = self.get_dJac_dr
        term1 = dB_cov_zeta_dr * self.Jac / (self.dpsidr * (self.R**2))
        term2 = (
            -self.d2psidr2
            * self.Jac
            * B_cov_zeta
            / ((self.dpsidr**2) * (self.R**2))
        )
        term3 = B_cov_zeta * dJac_dr / (self.dpsidr * (self.R**2))
        term4 = -(2.0 * self.dRdr / (self.R**3)) * (
            B_cov_zeta * self.Jac / self.dpsidr
        )
        self._d2alpha_drdvtheta = term1 + term2 + term3 + term4
        return self._d2alpha_drdvtheta

    @cached_property
    def get_dalpha_dr(self):
        d2alpha_drdvtheta = self.get_d2alpha_drdvtheta
        dalpha_dr = integrate.cumulative_trapezoid(d2alpha_drdvtheta, self.regulartheta)
        dalpha_dr = list(dalpha_dr)
        dalpha_dr.insert(0, 0.0)
        dalpha_dr = np.array(dalpha_dr)
        f = interp1d(self.regulartheta, dalpha_dr)
        self._dalpha_dr = dalpha_dr - f(
            0.0
        )  # set dalpha/dr(r,theta=0.0)=0.0, assumed by codes
        return self._dalpha_dr

    @cached_property
    def get_FA_covariant_metric_components(self):
        dalpha_dr = self.get_dalpha_dr
        dalpha_dvtheta = self.get_dalpha_dvtheta
        (
            g_vrvr,
            g_vrvtheta,
            g_vthetavtheta,
            g_zetazeta,
        ) = self.get_toroidal_system_covariant_metric_comps

        self._g_rr = g_vrvr + (dalpha_dr**2) * g_zetazeta
        self._g_ralpha = -dalpha_dr * g_zetazeta
        self._g_rt = g_vrvtheta + dalpha_dr * dalpha_dvtheta * g_zetazeta
        self._g_alphaalpha = g_zetazeta
        self._g_alphat = -dalpha_dvtheta * g_zetazeta
        self._g_tt = g_vthetavtheta + (dalpha_dvtheta**2) * g_zetazeta

        return (
            self._g_rr,
            self._g_ralpha,
            self._g_rt,
            self._g_alphaalpha,
            self._g_alphat,
            self._g_tt,
        )
>>>>>>> 232f51d6
<|MERGE_RESOLUTION|>--- conflicted
+++ resolved
@@ -103,7 +103,6 @@
         
         self.R_N, self.Z_N = local_geometry.get_flux_surface(self.regulartheta, normalised = True) # R/a, Z/a
         (
-<<<<<<< HEAD
         self.dRdtheta_N, # (dR/dtheta)/a
         self.dRdr_N, # dR/dr, already normalised
         self.dZdtheta_N, # (dZ/dtheta)/a
@@ -275,232 +274,4 @@
         self.g_cont_alphaalpha_N = (g_frfr_N * g_ftft_N - (g_frft_N ** 2)) / (self.Jac_N ** 2) # g^alphaalpha * a^2
         
         return self.g_cont_frfr_N, self.g_cont_frft_N, self.g_cont_ftft_N, self.g_cont_fralpha_N, self.g_cont_ftalpha_N, self.g_cont_alphaalpha_N
-		
-		
-        
-        
-        
-        
-        
-        
-        
-        
-        
-=======
-            self.dRdtheta,
-            self.dRdr,
-            self.dZdtheta,
-            self.dZdr,
-        ) = local_geometry.get_RZ_derivatives(
-            self.regulartheta, normalised=True
-        )  # (local_geometry.theta)
-        (
-            self.d2Rdtheta2,
-            self.d2Rdrdtheta,
-            self.d2Zdtheta2,
-            self.d2Zdrdtheta,
-        ) = local_geometry.get_RZ_second_derivatives(
-            self.regulartheta, normalised=True
-        )  # (local_geometry.theta)
-        self.Jac = self.R * (self.dRdr * self.dZdtheta - self.dZdr * self.dRdtheta)
-        self.q = local_geometry.q
-        self.dpsidr = local_geometry.dpsidr
-        self.Y = integrate.trapezoid(self.Jac / (self.R**2), self.regulartheta) / (
-            2.0 * np.pi
-        )
-        self.dqdr = self.q * local_geometry.shat / local_geometry.rho
-        print(self.dqdr * 2 * np.pi)
-        self.d2psidr2 = 0.0  # Take d2psidr2 = 0. This quantity doesn't appear in any
-        # physical quantities, and so is essentially arbitrary
-        self.mu_0 = 0.0  # fixme
-        self.dPdr = 0.0  # fixme
-
-    @cached_property
-    def get_toroidal_system_covariant_metric_comps(self):
-        self._g_vrvr = self.dRdr**2 + self.dZdr**2
-        self._g_vrvtheta = self.dRdr * self.dRdtheta + self.dZdr * self.dZdtheta
-        self._g_vthetavtheta = self.dRdtheta**2 + self.dZdtheta**2
-        self._g_zetazeta = self.R**2
-        return self._g_vrvr, self._g_vrvtheta, self._g_vthetavtheta, self._g_zetazeta
-
-    @cached_property
-    def get_toroidal_system_covariant_metric_derivatives(self):
-        # self._partial_g_vrvr_partial_vtheta = 2 * self.dRdr * self.d2Rdrdtheta + 2 * self.dZdr * self.d2Zdrdtheta
-        self._partial_g_vrvtheta_partial_vtheta = (
-            self.d2Rdrdtheta * self.dRdtheta
-            + self.d2Rdtheta2 * self.dRdr
-            + self.d2Zdrdtheta * self.dZdtheta
-            + self.d2Zdtheta2 * self.dZdr
-        )
-        self._partial_g_vthetavtheta_partial_vr = 2 * (
-            self.dRdtheta * self.d2Rdrdtheta + self.dZdtheta * self.d2Zdrdtheta
-        )
-        self._partial_Jac_partial_vtheta = (
-            self.dRdtheta * self.Jac / self.R
-        ) + self.R * (
-            self.d2Rdrdtheta * self.dZdtheta
-            + self.dRdr * self.d2Zdtheta2
-            - self.d2Rdtheta2 * self.dZdr
-            - self.dRdtheta * self.d2Zdrdtheta
-        )
-        check = integrate.cumulative_trapezoid(
-            self._partial_Jac_partial_vtheta, self.regulartheta
-        )
-        check = list(check)
-        check.insert(0, 0.0)
-        check = np.array(check)
-        self._check = check
-        return (
-            self._partial_g_vrvtheta_partial_vtheta,
-            self._partial_g_vthetavtheta_partial_vr,
-            self._partial_Jac_partial_vtheta,
-            self._check,
-        )  # self._partial_g_vrvr_partial_vtheta, self._check
-
-    @cached_property
-    def get_B_cov_zeta(self):
-        self._B_cov_zeta = self.q * self.dpsidr / self.Y
-        return self._B_cov_zeta
-
-    @cached_property
-    def get_dB_cov_zeta_dr(self):
-        (
-            g_vrvr,
-            g_vrvtheta,
-            g_vthetavtheta,
-            g_zetazeta,
-        ) = self.get_toroidal_system_covariant_metric_comps
-        (
-            partial_g_vrvtheta_partial_vtheta,
-            partial_g_vthetavtheta_partial_vr,
-            partial_Jac_partial_vtheta,
-            check,
-        ) = self.get_toroidal_system_covariant_metric_derivatives
-        B_cov_zeta = self.get_B_cov_zeta
-        H = self.Y + ((self.q / self.Y) ** 2) * (
-            integrate.trapezoid(
-                self.Jac**3 / ((self.R**4) * g_vthetavtheta), self.regulartheta
-            )
-            / (2.0 * np.pi)
-        )
-        term1 = self.Y * self.dqdr / self.q
-        term2 = -(
-            integrate.trapezoid(
-                -2.0 * self.Jac * self.dRdr / (self.R**3), self.regulartheta
-            )
-            / (2.0 * np.pi)
-        )
-        term3 = -(self.mu_0 * self.dPdr / (self.dpsidr**2)) * (
-            integrate.trapezoid(
-                self.Jac**3 / ((self.R**2) * g_vthetavtheta), self.regulartheta
-            )
-            / (2.0 * np.pi)
-        )
-        to_integrate = (self.Jac / ((self.R**2) * g_vthetavtheta)) * (
-            partial_g_vrvtheta_partial_vtheta
-            - partial_g_vthetavtheta_partial_vr
-            - (g_vrvtheta * partial_Jac_partial_vtheta / self.Jac)
-        )
-        term4 = integrate.trapezoid(to_integrate, self.regulartheta) / (2.0 * np.pi)
-        self._dB_cov_zeta_dr = (B_cov_zeta / H) * (term1 + term2 + term3 + term4)
-        return self._dB_cov_zeta_dr
-
-    @cached_property
-    def get_dJac_dr(self):
-        (
-            g_vrvr,
-            g_vrvtheta,
-            g_vthetavtheta,
-            g_zetazeta,
-        ) = self.get_toroidal_system_covariant_metric_comps
-        (
-            partial_g_vrvtheta_partial_vtheta,
-            partial_g_vthetavtheta_partial_vr,
-            partial_Jac_partial_vtheta,
-            check,
-        ) = self.get_toroidal_system_covariant_metric_derivatives
-        B_cov_zeta = self.get_B_cov_zeta
-        dB_cov_zeta_dr = self.get_dB_cov_zeta_dr
-        term1 = self.Jac * self.d2psidr2 / self.dpsidr
-        term2 = -(self.Jac / g_vthetavtheta) * (
-            partial_g_vrvtheta_partial_vtheta
-            - partial_g_vthetavtheta_partial_vr
-            - (g_vrvtheta * partial_Jac_partial_vtheta / self.Jac)
-        )
-        term3 = (
-            (self.mu_0 * self.dPdr / (self.dpsidr**2))
-            * (self.Jac**3)
-            / g_vthetavtheta
-        )
-        term4 = (
-            (B_cov_zeta * dB_cov_zeta_dr / (self.dpsidr**2))
-            * (self.Jac**3)
-            / ((self.R**2) * g_vthetavtheta)
-        )
-        self._dJac_dr = term1 + term2 + term3 + term4
-        return self._dJac_dr
-
-    @cached_property
-    def get_dalpha_dvtheta(self):
-        self._dalpha_dvtheta = self.q * self.Jac / ((self.R**2) * self.Y)
-        return self._dalpha_dvtheta
-
-    @cached_property
-    def get_d2alpha_drdvtheta(self):  # sometimes known as 'local shear'
-        B_cov_zeta = self.get_B_cov_zeta
-        dB_cov_zeta_dr = self.get_dB_cov_zeta_dr
-        dJac_dr = self.get_dJac_dr
-        term1 = dB_cov_zeta_dr * self.Jac / (self.dpsidr * (self.R**2))
-        term2 = (
-            -self.d2psidr2
-            * self.Jac
-            * B_cov_zeta
-            / ((self.dpsidr**2) * (self.R**2))
-        )
-        term3 = B_cov_zeta * dJac_dr / (self.dpsidr * (self.R**2))
-        term4 = -(2.0 * self.dRdr / (self.R**3)) * (
-            B_cov_zeta * self.Jac / self.dpsidr
-        )
-        self._d2alpha_drdvtheta = term1 + term2 + term3 + term4
-        return self._d2alpha_drdvtheta
-
-    @cached_property
-    def get_dalpha_dr(self):
-        d2alpha_drdvtheta = self.get_d2alpha_drdvtheta
-        dalpha_dr = integrate.cumulative_trapezoid(d2alpha_drdvtheta, self.regulartheta)
-        dalpha_dr = list(dalpha_dr)
-        dalpha_dr.insert(0, 0.0)
-        dalpha_dr = np.array(dalpha_dr)
-        f = interp1d(self.regulartheta, dalpha_dr)
-        self._dalpha_dr = dalpha_dr - f(
-            0.0
-        )  # set dalpha/dr(r,theta=0.0)=0.0, assumed by codes
-        return self._dalpha_dr
-
-    @cached_property
-    def get_FA_covariant_metric_components(self):
-        dalpha_dr = self.get_dalpha_dr
-        dalpha_dvtheta = self.get_dalpha_dvtheta
-        (
-            g_vrvr,
-            g_vrvtheta,
-            g_vthetavtheta,
-            g_zetazeta,
-        ) = self.get_toroidal_system_covariant_metric_comps
-
-        self._g_rr = g_vrvr + (dalpha_dr**2) * g_zetazeta
-        self._g_ralpha = -dalpha_dr * g_zetazeta
-        self._g_rt = g_vrvtheta + dalpha_dr * dalpha_dvtheta * g_zetazeta
-        self._g_alphaalpha = g_zetazeta
-        self._g_alphat = -dalpha_dvtheta * g_zetazeta
-        self._g_tt = g_vthetavtheta + (dalpha_dvtheta**2) * g_zetazeta
-
-        return (
-            self._g_rr,
-            self._g_ralpha,
-            self._g_rt,
-            self._g_alphaalpha,
-            self._g_alphat,
-            self._g_tt,
-        )
->>>>>>> 232f51d6
+
