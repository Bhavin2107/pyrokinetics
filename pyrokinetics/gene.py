--- conflicted
+++ resolved
@@ -249,15 +249,7 @@
         for key, val in pyro_gene_miller.items():
             miller[key] = gene[val[0]][val[1]]
 
-<<<<<<< HEAD
-        # Get beta normalised to R_major(in case R_geo != R_major)
-        beta = gene["general"]["beta"] * (miller.Rmaj / miller.Rgeo) ** 2
-=======
-        miller.kappri = miller.s_kappa * miller.kappa / miller.rho
-        miller.tri = np.arcsin(miller.delta)
-
         beta = gene["general"]["beta"]
->>>>>>> a0b4ec67
 
         # Can only know Bunit/B0 from local Miller
         miller.bunit_over_b0 = miller.get_bunit_over_b0()
