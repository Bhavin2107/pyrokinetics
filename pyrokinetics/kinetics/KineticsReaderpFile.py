"""
Reads in an Osborne pFile: https://omfit.io/_modules/omfit_classes/omfit_osborne.html#OMFITosborneProfile
Note that pFile units are: density 10^20 m^-3 temp keV
For Pyrokinetics, we need these in m^-3 and eV, respectively.
"""

import re
from textwrap import dedent
from typing import Dict, Optional

from .KineticsReader import KineticsReader
from .pfile_reader import PFileReader
from ..constants import electron_mass, hydrogen_mass
from ..equilibrium.equilibrium import read_equilibrium
from ..species import Species
from ..typing import PathLike

import numpy as np
from scipy.interpolate import InterpolatedUnivariateSpline



def ion_species_selector(nucleons, charge):
    """
    Returns ion species type from:

    hydrogen deuterium, tritium, helium3, helium, other impurity.

    Might need to update with more specific masses, such as 6.94 for Li-7, etc.
    """
    if nucleons == 1:
        if charge == 1:
            return "hydrogen"
        else:
            print(
                "You have a species with a single nucleon which is not a proton. Strange. Returning neutron for now. \n"
            )
            return "neutron"
    if nucleons == 2 and charge == 1:
        return "deuterium"
    elif nucleons == 4 and charge == 2:
        return "helium"
    elif nucleons == 3:
        if charge == 1:
            return "tritium"
        if charge == 2:
            return "helium3"
    else:
        return "impurity"


def np_to_T(n, p):
    """
    n is in m^{-3}, T is in eV, p is in Pascals.
    Returns temperature in eV.
    """
    return np.divide(p, n) / ((1.381e-23) * 11600)


class KineticsReaderpFile(KineticsReader):
    def read(
        self,
        filename: PathLike,
        eq_file: PathLike = None,
        time_index: int = -1,
        time: Optional[float] = None,
    ) -> Dict[str, Species]:
        """
        Reads in Osborne pFile. Your pFile should just be called, pFile.
        Also reads a geqdsk file via eq_file to obtain r/a.
        """
        # eq_file must be provided
        if eq_file is None:
            raise ValueError(
                dedent(
                    f"""\
                    {self.__class__.__name__} must be provided with a G-EQDSK file via
                    the keyword argument 'eq_file'.
                    """
                )
            )

        # Read pFile, get generic data.
        pFile = PFileReader(str(filename))
<<<<<<< HEAD

        psi_n = pFile.__getattribute__("ne").x

        electron_temp_data = pFile.__getattribute__("ne").y
        electron_dens_data = pFile.__getattribute__("te").y
=======
        psi_n = pFile.__getattribute__("ne").x
        electron_temp_data = (
            pFile.__getattribute__("te").y * 1000
        )  # Converting keV to eV.
        electron_dens_data = (
            pFile.__getattribute__("ne").y * 1e20
        )  # Converting 10^20 m^-3 to m^-3.
>>>>>>> 30d88c87

        electron_temp_func = InterpolatedUnivariateSpline(
            psi_n, electron_temp_data
        )  # Interpolate on psi_n.
        electron_dens_func = InterpolatedUnivariateSpline(psi_n, electron_dens_data)

<<<<<<< HEAD
        geqdsk_filename = (
            str(filename)[:-5] + "geqdsk"
        )  # Important: geqdsk is in same directory as pFile, and is called geqdsk.

        geqdsk_equilibrium = read_equilibrium(
            geqdsk_filename
        )  # Better way to do this, using the gfile that is actually read in.

        rminor_geqdsk = geqdsk_equilibrium["r_minor"].values
        psinorm_geqdsk = geqdsk_equilibrium["psi_n"].values
        rho_geqdsk = rminor_geqdsk / rminor_geqdsk[-1]

        # We next interpolate find rho_func for the pFile. This is probably overkill.
        rho_geqdsk_interp = InterpolatedUnivariateSpline(psinorm_geqdsk, psinorm_geqdsk)
        rho_pFile = rho_geqdsk_interp(psi_n)
        rho_func = InterpolatedUnivariateSpline(psi_n, rho_pFile)
=======
        # Read geqdsk file, obtain rho_func.
        geqdsk_equilibrium = read_equilibrium(str(eq_file))
        rho_g = geqdsk_equilibrium["r_minor"].values
        psi_n_g = geqdsk_equilibrium["psi_n"].values
        rho_func = InterpolatedUnivariateSpline(psi_n_g, rho_g)
>>>>>>> 30d88c87

        if "omeg" in pFile._params:
            omega_data = pFile.__getattribute__("omeg").y
        else:
            omega_data = np.zeros(len(psi_n), dtype="float")

        omega_func = InterpolatedUnivariateSpline(psi_n, omega_data)

        electron = Species(
            species_type="electron",
            charge=-1,
            mass=electron_mass,
            dens=electron_dens_func,
            temp=electron_temp_func,
            ang=omega_func,
            rho=rho_func,
        )

        result = {"electron": electron}

        num_ions = pFile.__getattribute__("ions").nions

        # Check whether fast particles.
        fast_particle = 0
        if "nb" in pFile._params:
            fast_particle = 1
            print("Fast particles present in pFile \n.")

        num_thermal_ions = num_ions - fast_particle

        # thermal ions have same temperature in pFile.
<<<<<<< HEAD
        ion_temp_data = pFile.__getattribute__("ti").y
=======
        ion_temp_data = pFile.__getattribute__("ti").y * 1000  # Converting keV to eV.
>>>>>>> 30d88c87
        ion_temp_func = InterpolatedUnivariateSpline(
            psi_n, ion_temp_data
        )  # Interpolate on psi_n.

        for ion_it in np.arange(num_thermal_ions):
            """
            --Ordering of ['N Z A'] in pFile is:

            N Z A:
            impurities
            main ion
            fast ion

            --All thermal ions have the same temperature.
            """

            if ion_it == num_thermal_ions - 1:  # Main ion.
<<<<<<< HEAD
                ion_dens_data = pFile.__getattribute__("ni").y
=======
                ion_dens_data = (
                    pFile.__getattribute__("ni").y * 1e20
                )  # Converting 10^20 m^-3 to m^-3.
>>>>>>> 30d88c87

                charge = pFile.__getattribute__("ions").Z[ion_it]
                nucleons = pFile.__getattribute__("ions").A[ion_it]
                mass = nucleons * hydrogen_mass

                species_name = ion_species_selector(nucleons, charge)
                ion_dens_func = InterpolatedUnivariateSpline(psi_n, ion_dens_data)

                result[species_name] = Species(
                    species_type=species_name,
                    charge=charge,
                    mass=mass,
                    dens=ion_dens_func,
                    temp=ion_temp_func,
                    ang=omega_func,
                    rho=rho_func,
                )

            else:  # Impurities.
<<<<<<< HEAD
                ion_dens_data = pFile.__getattribute__("nz{}".format(int(ion_it + 1))).y
=======
                ion_dens_data = (
                    pFile.__getattribute__("nz{}".format(int(ion_it + 1))).y * 1e20
                )  # Converting 10^20 m^-3 to m^-3.
>>>>>>> 30d88c87

                charge = pFile.__getattribute__("ions").Z[ion_it]
                nucleons = pFile.__getattribute__("ions").A[ion_it]
                mass = nucleons * hydrogen_mass

                species_name = ion_species_selector(nucleons, charge)
                ion_dens_func = InterpolatedUnivariateSpline(psi_n, ion_dens_data)

                result[species_name] = Species(
                    species_type=species_name,
                    charge=charge,
                    mass=mass,
                    dens=ion_dens_func,
                    temp=ion_temp_func,
                    ang=omega_func,
                    rho=rho_func,
                )

<<<<<<< HEAD
        # print(species_name,charge, mass, ion_dens_func, ion_temp_func, omega_func, rho_func) # Debug.

        if fast_particle:  # Adding the fast particle species.
            fast_ion_dens_data = pFile.__getattribute__("nb").y
=======
        if fast_particle:  # Adding the fast particle species.
            fast_ion_dens_data = (
                pFile.__getattribute__("nb").y * 1e20
            )  # Converting 10^20 m^-3 to m^-3.
>>>>>>> 30d88c87
            fast_ion_press_data = pFile.__getattribute__("pb").y

            proceed = 1
            if np.sum(fast_ion_dens_data) < 0.01:
                print("Fast ion density empty. Not reading fast ions.")
                proceed = 0
            if proceed == 1:
                # estimate fast particle temperature from pressure and density. Very approximate.
                fast_ion_temp_data = np_to_T(fast_ion_dens_data, fast_ion_press_data)

                fast_ion_dens_func = InterpolatedUnivariateSpline(
                    psi_n, fast_ion_dens_data
                )
                fast_ion_temp_func = InterpolatedUnivariateSpline(
                    psi_n, fast_ion_temp_data
                )

                charge = pFile.__getattribute__("ions").Z[-1]
                nucleons = pFile.__getattribute__("ions").A[-1]
                mass = nucleons * hydrogen_mass

                fast_species = ion_species_selector(nucleons, charge) + str("_fast")

                result[fast_species] = Species(
                    species_type=fast_species,
                    charge=charge,
                    mass=mass,
                    dens=fast_ion_dens_func,
                    temp=fast_ion_temp_func,
                    ang=omega_func,
                    rho=rho_func,
                )

        return result

    def verify(self, filename: PathLike) -> None:
        """Quickly verify that we're looking at a pFile file without processing"""
        # Check that the header line looks like a pFile header
        with open(filename) as f:
            header = f.readline().split()
        if not re.match(r"\d*", header[0]):
            raise ValueError("pFile header starts with an int")
        if not header[1] == "psinorm":
            raise ValueError("pFile first column name should be 'psinorm'")<|MERGE_RESOLUTION|>--- conflicted
+++ resolved
@@ -1,24 +1,22 @@
 """
 Reads in an Osborne pFile: https://omfit.io/_modules/omfit_classes/omfit_osborne.html#OMFITosborneProfile
-Note that pFile units are: density 10^20 m^-3 temp keV
-For Pyrokinetics, we need these in m^-3 and eV, respectively.
+
+
 """
-
+from typing import Dict
+from ..typing import PathLike
+from .KineticsReader import KineticsReader
+from ..species import Species
+from ..constants import electron_mass, hydrogen_mass, deuterium_mass
+from .pfile_reader import PFileReader
+from pyrokinetics.equilibrium.equilibrium import read_equilibrium
+
+import numpy as np
+from scipy.interpolate import InterpolatedUnivariateSpline, interp1d
+import copy
+import csv
 import re
-from textwrap import dedent
-from typing import Dict, Optional
-
-from .KineticsReader import KineticsReader
-from .pfile_reader import PFileReader
-from ..constants import electron_mass, hydrogen_mass
-from ..equilibrium.equilibrium import read_equilibrium
-from ..species import Species
-from ..typing import PathLike
-
-import numpy as np
-from scipy.interpolate import InterpolatedUnivariateSpline
-
-
+from collections import namedtuple
 
 def ion_species_selector(nucleons, charge):
     """
@@ -82,13 +80,6 @@
 
         # Read pFile, get generic data.
         pFile = PFileReader(str(filename))
-<<<<<<< HEAD
-
-        psi_n = pFile.__getattribute__("ne").x
-
-        electron_temp_data = pFile.__getattribute__("ne").y
-        electron_dens_data = pFile.__getattribute__("te").y
-=======
         psi_n = pFile.__getattribute__("ne").x
         electron_temp_data = (
             pFile.__getattribute__("te").y * 1000
@@ -96,37 +87,17 @@
         electron_dens_data = (
             pFile.__getattribute__("ne").y * 1e20
         )  # Converting 10^20 m^-3 to m^-3.
->>>>>>> 30d88c87
 
         electron_temp_func = InterpolatedUnivariateSpline(
             psi_n, electron_temp_data
         )  # Interpolate on psi_n.
         electron_dens_func = InterpolatedUnivariateSpline(psi_n, electron_dens_data)
 
-<<<<<<< HEAD
-        geqdsk_filename = (
-            str(filename)[:-5] + "geqdsk"
-        )  # Important: geqdsk is in same directory as pFile, and is called geqdsk.
-
-        geqdsk_equilibrium = read_equilibrium(
-            geqdsk_filename
-        )  # Better way to do this, using the gfile that is actually read in.
-
-        rminor_geqdsk = geqdsk_equilibrium["r_minor"].values
-        psinorm_geqdsk = geqdsk_equilibrium["psi_n"].values
-        rho_geqdsk = rminor_geqdsk / rminor_geqdsk[-1]
-
-        # We next interpolate find rho_func for the pFile. This is probably overkill.
-        rho_geqdsk_interp = InterpolatedUnivariateSpline(psinorm_geqdsk, psinorm_geqdsk)
-        rho_pFile = rho_geqdsk_interp(psi_n)
-        rho_func = InterpolatedUnivariateSpline(psi_n, rho_pFile)
-=======
         # Read geqdsk file, obtain rho_func.
         geqdsk_equilibrium = read_equilibrium(str(eq_file))
         rho_g = geqdsk_equilibrium["r_minor"].values
         psi_n_g = geqdsk_equilibrium["psi_n"].values
         rho_func = InterpolatedUnivariateSpline(psi_n_g, rho_g)
->>>>>>> 30d88c87
 
         if "omeg" in pFile._params:
             omega_data = pFile.__getattribute__("omeg").y
@@ -158,11 +129,7 @@
         num_thermal_ions = num_ions - fast_particle
 
         # thermal ions have same temperature in pFile.
-<<<<<<< HEAD
-        ion_temp_data = pFile.__getattribute__("ti").y
-=======
         ion_temp_data = pFile.__getattribute__("ti").y * 1000  # Converting keV to eV.
->>>>>>> 30d88c87
         ion_temp_func = InterpolatedUnivariateSpline(
             psi_n, ion_temp_data
         )  # Interpolate on psi_n.
@@ -180,13 +147,9 @@
             """
 
             if ion_it == num_thermal_ions - 1:  # Main ion.
-<<<<<<< HEAD
-                ion_dens_data = pFile.__getattribute__("ni").y
-=======
                 ion_dens_data = (
                     pFile.__getattribute__("ni").y * 1e20
                 )  # Converting 10^20 m^-3 to m^-3.
->>>>>>> 30d88c87
 
                 charge = pFile.__getattribute__("ions").Z[ion_it]
                 nucleons = pFile.__getattribute__("ions").A[ion_it]
@@ -206,13 +169,9 @@
                 )
 
             else:  # Impurities.
-<<<<<<< HEAD
-                ion_dens_data = pFile.__getattribute__("nz{}".format(int(ion_it + 1))).y
-=======
                 ion_dens_data = (
                     pFile.__getattribute__("nz{}".format(int(ion_it + 1))).y * 1e20
                 )  # Converting 10^20 m^-3 to m^-3.
->>>>>>> 30d88c87
 
                 charge = pFile.__getattribute__("ions").Z[ion_it]
                 nucleons = pFile.__getattribute__("ions").A[ion_it]
@@ -231,17 +190,10 @@
                     rho=rho_func,
                 )
 
-<<<<<<< HEAD
-        # print(species_name,charge, mass, ion_dens_func, ion_temp_func, omega_func, rho_func) # Debug.
-
-        if fast_particle:  # Adding the fast particle species.
-            fast_ion_dens_data = pFile.__getattribute__("nb").y
-=======
         if fast_particle:  # Adding the fast particle species.
             fast_ion_dens_data = (
                 pFile.__getattribute__("nb").y * 1e20
             )  # Converting 10^20 m^-3 to m^-3.
->>>>>>> 30d88c87
             fast_ion_press_data = pFile.__getattribute__("pb").y
 
             proceed = 1
