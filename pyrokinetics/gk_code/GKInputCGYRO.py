import numpy as np
from cleverdict import CleverDict
from pathlib import Path
from ast import literal_eval
from typing import Dict, Any, Optional
from ..typing import PathLike
from ..constants import pi
from ..local_species import LocalSpecies
from ..local_geometry import (
    LocalGeometry,
    LocalGeometryMiller,
    LocalGeometryMXH,
    LocalGeometryFourierCGYRO,
    default_miller_inputs,
    default_mxh_inputs,
    default_fourier_cgyro_inputs,
)
from ..numerics import Numerics
from ..normalisation import ureg, SimulationNormalisation as Normalisation, convert_dict
from ..templates import gk_templates
from .GKInput import GKInput


class GKInputCGYRO(GKInput):
    """
    Class that can read CGYRO input files, and produce
    Numerics, LocalSpecies, and LocalGeometry objects
    """

    code_name = "CGYRO"
    default_file_name = "input.cgyro"
    norm_convention = "cgyro"

    pyro_cgyro_miller = {
        "rho": "RMIN",
        "Rmaj": "RMAJ",
        "q": "Q",
        "kappa": "KAPPA",
        "s_kappa": "S_KAPPA",
        "delta": "DELTA",
        "zeta": "ZETA",
        "s_zeta": "S_ZETA",
        "shat": "S",
        "shift": "SHIFT",
    }

<<<<<<< HEAD
    pyro_cgyro_mxh = {
        "rho": "RMIN",
        "Rmaj": "RMAJ",
        "q": "Q",
        "kappa": "KAPPA",
        "s_kappa": "S_KAPPA",
        "delta": "DELTA",
        "zeta": "ZETA",
        "s_zeta": "S_ZETA",
        "shat": "S",
        "shift": "SHIFT",
        "cn0": "SHAPE_COS0",
        "cn1": "SHAPE_COS1",
        "cn2": "SHAPE_COS2",
        "cn3": "SHAPE_COS3",
        "sn3": "SHAPE_SIN3",
        "dcndr0": "SHAPE_S_COS0",
        "dcndr1": "SHAPE_S_COS1",
        "dcndr2": "SHAPE_S_COS2",
        "dcndr3": "SHAPE_S_COS3",
        "dsndr3": "SHAPE_S_SIN3",
=======
    pyro_cgyro_miller_defaults = {
        "rho": 0.5,
        "Rmaj": 3.0,
        "q": 2.0,
        "kappa": 1.0,
        "s_kappa": 0.0,
        "delta": 0.0,
        "zeta": 0.0,
        "s_zeta": 0.0,
        "shat": 1.0,
        "shift": 0.0,
>>>>>>> 761e7a42
    }

    pyro_cgyro_fourier = {
        "rho": "RMIN",
        "Rmaj": "RMAJ",
        "q": "Q",
        "kappa": "KAPPA",
        "s_kappa": "S_KAPPA",
        "shat": "S",
        "shift": "SHIFT",
    }

    pyro_cgyro_fourier_defaults = {
        "rho": 0.5,
        "Rmaj": 3.0,
        "q": 2.0,
        "kappa": 1.0,
        "s_kappa": 0.0,
        "shat": 1.0,
        "shift": 0.0,
    }

    @staticmethod
    def get_pyro_cgyro_species(iSp=1):
        return {
            "mass": f"MASS_{iSp}",
            "z": f"Z_{iSp}",
            "dens": f"DENS_{iSp}",
            "temp": f"TEMP_{iSp}",
            "a_lt": f"DLNTDR_{iSp}",
            "a_ln": f"DLNNDR_{iSp}",
        }

    cgyro_eq_types = {
        1: "SAlpha",
        2: "MXH",
        3: "Fourier",
    }

    def read(self, filename: PathLike) -> Dict[str, Any]:
        """
        Reads CGYRO input file into a dictionary
        """
        with open(filename) as f:
            self.data = self.parse_cgyro(f)
        return self.data

    def read_str(self, input_string: str) -> Dict[str, Any]:
        """
        Reads CGYRO input file given as string
        """
        self.data = self.parse_cgyro(input_string.split("\n"))
        return self.data

    @staticmethod
    def parse_cgyro(lines):
        """
        Given lines of a cgyro file or a string split by '/n', return a dict of
        CGYRO input data
        """
        results = {}
        for line in lines:
            # Get line before comments, remove trailing whitespace
            line = line.split("#")[0].strip()
            # Skip empty lines (this will also skip comment lines)
            if not line:
                continue

            # Splits by =, remove whitespace, store as (key,value) pair
            key, value = (token.strip() for token in line.split("="))

            # Use literal_eval to convert value to int/float/list etc
            # If it fails, assume value should be a string
            try:
                results[key] = literal_eval(value)
            except Exception:
                results[key] = value
        return results

    def verify(self, filename: PathLike):
        """
        Ensure this file is a valid cgyro input file, and that it contains sufficient
        info for Pyrokinetics to work with
        """
        # The following keys are not strictly needed for a CGYRO input file,
        # but they are needed by Pyrokinetics
        expected_keys = [
            "S_DELTA",
            "BETAE_UNIT",
            "N_SPECIES",
            "NU_EE",
            "N_FIELD",
            "N_RADIAL",
            *self.pyro_cgyro_miller.values(),
        ]
        if not self.verify_expected_keys(filename, expected_keys):
            raise ValueError(f"Unable to verify {filename} as CGYRO file")

    def write(self, filename: PathLike, float_format: str = "", local_norm=None):
        # Create directories if they don't exist already
        filename = Path(filename)
        filename.parent.mkdir(parents=True, exist_ok=True)

        if local_norm is None:
            local_norm = Normalisation("write")

        self.data = convert_dict(self.data, local_norm.cgyro)

        with open(filename, "w") as f:
            for key, value in self.data.items():
                if isinstance(value, float):
                    line = f"{key} = {value:{float_format}}\n"
                else:
                    line = f"{key} = {value}\n"
                f.write(line)

    def is_nonlinear(self) -> bool:
        return bool(self.data.get("NONLINEAR_FLAG", 0))

    def add_flags(self, flags) -> None:
        """
        Add extra flags to CGYRO input file
        """
        for key, value in flags.items():
            self.data[key] = value

    def get_local_geometry(self) -> LocalGeometry:
        """
        Returns local geometry. Delegates to more specific functions
        """
        eq_type = self.cgyro_eq_types[self.data["EQUILIBRIUM_MODEL"]]
        if eq_type == "Miller":
            return self.get_local_geometry_miller()
        elif eq_type == "MXH":
            return self.get_local_geometry_mxh()
        elif eq_type == "Fourier":
            return self.get_local_geometry_fourier()
        else:
            raise NotImplementedError(
                f"LocalGeometry type {eq_type} not implemented for CGYRO"
            )

    def get_local_geometry_miller(self) -> LocalGeometryMiller:
        """
        Load Miller object from CGYRO file
        """
        miller_data = default_miller_inputs()

        for (key, val), val_default in zip(
            self.pyro_cgyro_miller.items(), self.pyro_cgyro_miller_defaults.values()
        ):
            miller_data[key] = self.data.get(val, val_default)

        miller_data["s_delta"] = self.data.get("S_DELTA", 0.0) / np.sqrt(
            1 - self.data.get("DELTA", 0.0) ** 2
        )

        # must construct using from_gk_data as we cannot determine bunit_over_b0 here
        miller = LocalGeometryMiller.from_gk_data(miller_data)

        # Assume pref*8pi*1e-7 = 1.0
        # FIXME Should not be modifying miller after creation
        beta = self.data["BETAE_UNIT"]
        if beta != 0:
            miller.B0 = 1 / (miller.bunit_over_b0 * beta**0.5)
        else:
            miller.B0 = None

        # Need species to set up beta_prime
        local_species = self.get_local_species()
        beta_prime_scale = self.data.get("BETA_STAR_SCALE", 1.0)

        if miller.B0 is not None:
            miller.beta_prime = -local_species.a_lp * beta_prime_scale / miller.B0**2
        else:
            miller.beta_prime = 0.0

        return miller

    def get_local_geometry_mxh(self) -> LocalGeometryMXH:
        """
        Load MXH object from CGYRO file
        """
        mxh_data = default_mxh_inputs()

        for key, val in self.pyro_cgyro_mxh.items():
            if "SHAPE" not in val:
                mxh_data[key] = self.data[val]
            else:
                index = int(key[-1])
                new_key = key[:-1]
                mxh_data[new_key][index] = self.data[val]

        # must construct using from_gk_data as we cannot determine bunit_over_b0 here
        mxh = LocalGeometryMXH.from_gk_data(mxh_data)

        # Assume pref*8pi*1e-7 = 1.0
        # FIXME Should not be modifying mxh after creation
        beta = self.data["BETAE_UNIT"]
        if beta != 0:
            mxh.B0 = 1 / (mxh.bunit_over_b0 * beta**0.5)
        else:
            mxh.B0 = None

        # Need species to set up beta_prime
        local_species = self.get_local_species()
        beta_prime_scale = self.data.get("BETA_STAR_SCALE", 1.0)

        if mxh.B0 is not None:
            mxh.beta_prime = -local_species.a_lp * beta_prime_scale / mxh.B0**2
        else:
            mxh.beta_prime = 0.0

        return mxh

    def get_local_geometry_fourier(self) -> LocalGeometryFourierCGYRO:
        """
        Load Fourier object from CGYRO file
        """
        fourier_data = default_fourier_cgyro_inputs()

        for (key, val), val_default in zip(
            self.pyro_cgyro_fourier.items(), self.pyro_cgyro_miller_defaults.values()
        ):
            fourier_data[key] = self.data.get(val, val_default)

        # Add CGYRO mappings here

        # must construct using from_gk_data as we cannot determine bunit_over_b0 here
        fourier = LocalGeometryFourierCGYRO.from_gk_data(fourier_data)

        # Assume pref*8pi*1e-7 = 1.0
        # FIXME Should not be modifying fourier after creation
        # FIXME Is this assumption general enough? Can't we get pref from local_species?
        # FIXME B0 = None can cause problems when writing
        beta = self.data["BETAE_UNIT"]
        if beta != 0:
            fourier.B0 = 1 / (fourier.bunit_over_b0 * beta**0.5)
        else:
            fourier.B0 = None

        # Need species to set up beta_prime
        local_species = self.get_local_species()
        beta_prime_scale = self.data.get("BETA_STAR_SCALE", 1.0)

        if fourier.B0 is not None:
            fourier.beta_prime = (
                -local_species.a_lp * beta_prime_scale / fourier.B0**2
            )
        else:
            fourier.beta_prime = 0.0

        return fourier

    def get_local_species(self):
        """
        Load LocalSpecies object from CGYRO file
        """

        # Dictionary of local species parameters
        local_species = LocalSpecies()
        ion_count = 0

        # Load each species into a dictionary
        for i_sp in range(self.data["N_SPECIES"]):

            pyro_cgyro_species = self.get_pyro_cgyro_species(i_sp + 1)
            species_data = CleverDict()
            for p_key, c_key in pyro_cgyro_species.items():
                species_data[p_key] = self.data[c_key]

            species_data.vel = 0.0
            species_data.a_lv = 0.0

            if species_data.z == -1:
                name = "electron"
                species_data.nu = (
                    self.data["NU_EE"] * ureg.vref_nrl / ureg.lref_minor_radius
                )
            else:
                ion_count += 1
                name = f"ion{ion_count}"

            species_data.name = name

            # normalisations
            species_data.dens *= ureg.nref_electron
            species_data.mass *= ureg.mref_deuterium
            species_data.temp *= ureg.tref_electron
            species_data.z *= ureg.elementary_charge

            # Add individual species data to dictionary of species
            local_species.add_species(name=name, species_data=species_data)

        # Normalise to pyrokinetics normalisations and calculate total pressure gradient
        local_species.normalise()

        nu_ee = local_species.electron.nu
        te = local_species.electron.temp
        ne = local_species.electron.dens
        me = local_species.electron.mass

        # Get collision frequency of ion species
        for ion in range(ion_count):
            key = f"ion{ion + 1}"

            nion = local_species[key]["dens"]
            tion = local_species[key]["temp"]
            mion = local_species[key]["mass"]
            zion = local_species[key]["z"]
            # Not exact at log(Lambda) does change but pretty close...
            local_species[key]["nu"] = (
                nu_ee
                * (zion**4 * nion / tion**1.5 / mion**0.5)
                / (ne / te**1.5 / me**0.5)
            ).m * nu_ee.units

        if self.data.get("Z_EFF_METHOD", 2) == 2:
            local_species.set_zeff()
        else:
            local_species.zeff = self.data.get("Z_EFF", 1.0) * ureg.elementary_charge

        return local_species

    def get_numerics(self) -> Numerics:
        """Gather numerical info (grid spacing, time steps, etc)"""

        numerics_data = {}

        nfields = self.data["N_FIELD"]

        numerics_data["phi"] = nfields >= 1
        numerics_data["apar"] = nfields >= 2
        numerics_data["bpar"] = nfields >= 3

        numerics_data["delta_time"] = self.data.get("DELTA_T", 0.01)
        numerics_data["max_time"] = self.data.get("MAX_TIME", 1.0)

        numerics_data["ky"] = self.data["KY"]
        numerics_data["nky"] = self.data.get("N_TOROIDAL", 1)
        numerics_data["theta0"] = 2 * pi * self.data.get("PX0", 0.0)
        numerics_data["nkx"] = self.data.get("N_RADIAL", 1)
        numerics_data["nperiod"] = int(self.data["N_RADIAL"] / 2)

        shat = self.data[self.pyro_cgyro_miller["shat"]]
        box_size = self.data.get("BOX_SIZE", 1)
        numerics_data["kx"] = numerics_data["ky"] * 2 * pi * shat / box_size

        numerics_data["ntheta"] = self.data.get("N_THETA", 24)
        numerics_data["nenergy"] = self.data.get("N_ENERGY", 8)
        numerics_data["npitch"] = self.data.get("N_XI", 16)

        numerics_data["nonlinear"] = self.is_nonlinear()

        numerics_data["beta"] = self.data["BETAE_UNIT"] * ureg.beta_ref_ee_Bunit

        return Numerics(numerics_data)

    def set(
        self,
        local_geometry: LocalGeometry,
        local_species: LocalSpecies,
        numerics: Numerics,
        local_norm: Optional[Normalisation] = None,
        template_file: Optional[PathLike] = None,
        **kwargs,
    ):
        """
        Set self.data using LocalGeometry, LocalSpecies, and Numerics.
        These may be obtained via another GKInput file, or from Equilibrium/Kinetics
        objects.
        """
        # If self.data is not already populated, fill in defaults from a given
        # template file. If this is not provided by the user, fall back to the
        # default.
        if self.data is None:
            if template_file is None:
                template_file = gk_templates["CGYRO"]
            self.read(template_file)

        # Geometry data
        if isinstance(local_geometry, LocalGeometryMXH):
            eq_model = 2
        elif isinstance(local_geometry, LocalGeometryFourierCGYRO):
            eq_model = 3
        else:
            raise NotImplementedError(
                f"LocalGeometry type {local_geometry.__class__.__name__} not "
                "implemented for CGYRO"
            )

        eq_type = self.cgyro_eq_types[eq_model]

        # Set equilibrium type in input file
        self.data["EQUILIBRIUM_MODEL"] = eq_model

        if eq_type == "Miller":
            # Assign Miller values to input file
            for key, val in self.pyro_cgyro_miller.items():
                self.data[val] = local_geometry[key]

            self.data["S_DELTA"] = local_geometry.s_delta * np.sqrt(
                1 - local_geometry.delta**2
            )

        elif eq_type == "Fourier":
            # Assign Fourier values to input file
            for key, val in self.pyro_cgyro_fourier.items():
                self.data[val] = local_geometry[key]

        elif eq_type == "MXH":
            # Assign MXH values to input file
            for key, val in self.pyro_cgyro_mxh.items():
                if "SHAPE" not in val:
                    self.data[val] = getattr(local_geometry, key)
                else:
                    index = int(key[-1])
                    new_key = key[:-1]
                    self.data[val] = getattr(local_geometry, new_key)[index]

        # Kinetic data
        self.data["N_SPECIES"] = local_species.nspec

        for i_sp, name in enumerate(local_species.names):
            pyro_cgyro_species = self.get_pyro_cgyro_species(i_sp + 1)

            for pyro_key, cgyro_key in pyro_cgyro_species.items():
                self.data[cgyro_key] = local_species[name][pyro_key]

        self.data["Z_EFF_METHOD"] = 1
        self.data["Z_EFF"] = local_species.zeff

        # FIXME if species aren't defined, won't this fail?
        self.data["NU_EE"] = local_species.electron.nu

        beta_ref = local_norm.cgyro.beta if local_norm else 0.0
        beta = numerics.beta if numerics.beta is not None else beta_ref

        # Calculate beta_prime_scale
        if beta != 0.0:
            beta_prime_scale = -local_geometry.beta_prime / (
                local_species.a_lp * beta * local_geometry.bunit_over_b0**2
            )
        else:
            beta_prime_scale = 1.0

        self.data["BETAE_UNIT"] = beta
        self.data["BETA_STAR_SCALE"] = beta_prime_scale

        # Numerics
        if numerics.bpar and not numerics.apar:
            raise ValueError("Can't have bpar without apar in CGYRO")

        self.data["N_FIELD"] = 1 + int(numerics.bpar) + int(numerics.apar)

        # Set time stepping
        self.data["DELTA_T"] = numerics.delta_time
        self.data["MAX_TIME"] = numerics.max_time

        if numerics.nonlinear:
            self.data["NONLINEAR_FLAG"] = 1
            self.data["N_RADIAL"] = numerics.nkx
            self.data["BOX_SIZE"] = int(
                (numerics.ky * 2 * pi * local_geometry.shat / numerics.kx) + 0.1
            )
        else:
            self.data["NONLINEAR_FLAG"] = 0
            self.data["N_RADIAL"] = numerics.nperiod * 2
            self.data["BOX_SIZE"] = 1

        self.data["KY"] = numerics.ky
        self.data["N_TOROIDAL"] = numerics.nky

        self.data["N_THETA"] = numerics.ntheta
        self.data["THETA_PLOT"] = numerics.ntheta
        self.data["PX0"] = numerics.theta0 / (2 * pi)

        self.data["N_ENERGY"] = numerics.nenergy
        self.data["N_XI"] = numerics.npitch

        self.data["FIELD_PRINT_FLAG"] = 1
        self.data["MOMENT_PRINT_FLAG"] = 1

        if not local_norm:
            return

        self.data = convert_dict(self.data, local_norm.cgyro)<|MERGE_RESOLUTION|>--- conflicted
+++ resolved
@@ -38,13 +38,13 @@
         "kappa": "KAPPA",
         "s_kappa": "S_KAPPA",
         "delta": "DELTA",
+        "s_delta": "S_DELTA",
         "zeta": "ZETA",
         "s_zeta": "S_ZETA",
         "shat": "S",
         "shift": "SHIFT",
     }
 
-<<<<<<< HEAD
     pyro_cgyro_mxh = {
         "rho": "RMIN",
         "Rmaj": "RMAJ",
@@ -52,6 +52,7 @@
         "kappa": "KAPPA",
         "s_kappa": "S_KAPPA",
         "delta": "DELTA",
+        "s_delta": "S_DELTA",
         "zeta": "ZETA",
         "s_zeta": "S_ZETA",
         "shat": "S",
@@ -66,7 +67,32 @@
         "dcndr2": "SHAPE_S_COS2",
         "dcndr3": "SHAPE_S_COS3",
         "dsndr3": "SHAPE_S_SIN3",
-=======
+    }
+
+    pyro_cgyro_mxh_defaults = {
+        "rho": 0.5,
+        "Rmaj": 3.0,
+        "q": 2.0,
+        "kappa": 1.0,
+        "s_kappa": 0.0,
+        "delta": 0.0,
+        "s_delta": 0.0,
+        "zeta": 0.0,
+        "s_zeta": 0.0,
+        "shat": 1.0,
+        "shift": 0.0,
+        "cn0": 0.0,
+        "cn1": 0.0,
+        "cn2": 0.0,
+        "cn3": 0.0,
+        "sn3": 0.0,
+        "dcndr0": 0.0,
+        "dcndr1": 0.0,
+        "dcndr2": 0.0,
+        "dcndr3": 0.0,
+        "dsndr3": 0.0,
+    }
+
     pyro_cgyro_miller_defaults = {
         "rho": 0.5,
         "Rmaj": 3.0,
@@ -74,11 +100,11 @@
         "kappa": 1.0,
         "s_kappa": 0.0,
         "delta": 0.0,
+        "s_delta": 0.0,
         "zeta": 0.0,
         "s_zeta": 0.0,
         "shat": 1.0,
         "shift": 0.0,
->>>>>>> 761e7a42
     }
 
     pyro_cgyro_fourier = {
@@ -166,7 +192,6 @@
         # The following keys are not strictly needed for a CGYRO input file,
         # but they are needed by Pyrokinetics
         expected_keys = [
-            "S_DELTA",
             "BETAE_UNIT",
             "N_SPECIES",
             "NU_EE",
@@ -264,13 +289,20 @@
         """
         mxh_data = default_mxh_inputs()
 
-        for key, val in self.pyro_cgyro_mxh.items():
+        for (key, val), default in zip(self.pyro_cgyro_mxh.items(), self.pyro_cgyro_mxh_defaults.values()):
             if "SHAPE" not in val:
-                mxh_data[key] = self.data[val]
+                mxh_data[key] = self.data.get(val, default)
             else:
                 index = int(key[-1])
                 new_key = key[:-1]
-                mxh_data[new_key][index] = self.data[val]
+                mxh_data[new_key][index] = self.data.get(val, default)
+
+        mxh_data['dZ0dr'] = 0.0
+        mxh_data['sn'][1] = np.arcsin(mxh_data['delta'])
+        mxh_data['sn'][2] = -mxh_data['zeta']
+
+        mxh_data['dsndr'][1]  = mxh_data['s_delta'] / np.sqrt( 1  - mxh_data['sn'][1]**2)
+        mxh_data['dsndr'][2]  = -mxh_data['s_zeta']
 
         # must construct using from_gk_data as we cannot determine bunit_over_b0 here
         mxh = LocalGeometryMXH.from_gk_data(mxh_data)
