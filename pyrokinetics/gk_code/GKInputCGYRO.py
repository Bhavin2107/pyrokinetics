import numpy as np
from cleverdict import CleverDict
from pathlib import Path
from ast import literal_eval
from typing import Dict, Any, Optional
from ..typing import PathLike
from ..constants import pi
from ..local_species import LocalSpecies
from ..local_geometry import (
    LocalGeometry,
    LocalGeometryMiller,
    LocalGeometryMXH,
    LocalGeometryFourierCGYRO,
    default_miller_inputs,
    default_mxh_inputs,
    default_fourier_cgyro_inputs,
)
from ..numerics import Numerics
from ..normalisation import ureg, SimulationNormalisation as Normalisation, convert_dict
from ..templates import gk_templates
from .GKInput import GKInput


class GKInputCGYRO(GKInput):
    """
    Class that can read CGYRO input files, and produce
    Numerics, LocalSpecies, and LocalGeometry objects
    """

    code_name = "CGYRO"
    default_file_name = "input.cgyro"
    norm_convention = "cgyro"

    pyro_cgyro_miller = {
        "rho": "RMIN",
        "Rmaj": "RMAJ",
        "q": "Q",
        "kappa": "KAPPA",
        "s_kappa": "S_KAPPA",
        "delta": "DELTA",
        "s_delta": "S_DELTA",
        "zeta": "ZETA",
        "s_zeta": "S_ZETA",
        "shat": "S",
        "shift": "SHIFT",
    }

    pyro_cgyro_mxh = {
        "rho": "RMIN",
        "Rmaj": "RMAJ",
        "q": "Q",
        "kappa": "KAPPA",
        "s_kappa": "S_KAPPA",
        "shat": "S",
        "shift": "SHIFT",
        "cn0": "SHAPE_COS0",
        "cn1": "SHAPE_COS1",
        "cn2": "SHAPE_COS2",
        "cn3": "SHAPE_COS3",
        "sn3": "SHAPE_SIN3",
        "dcndr0": "SHAPE_S_COS0",
        "dcndr1": "SHAPE_S_COS1",
        "dcndr2": "SHAPE_S_COS2",
        "dcndr3": "SHAPE_S_COS3",
        "dsndr3": "SHAPE_S_SIN3",
    }

    pyro_cgyro_mxh_defaults = {
        "rho": 0.5,
        "Rmaj": 3.0,
        "q": 2.0,
        "kappa": 1.0,
        "s_kappa": 0.0,
        "shat": 1.0,
        "shift": 0.0,
        "cn0": 0.0,
        "cn1": 0.0,
        "cn2": 0.0,
        "cn3": 0.0,
        "sn3": 0.0,
        "dcndr0": 0.0,
        "dcndr1": 0.0,
        "dcndr2": 0.0,
        "dcndr3": 0.0,
        "dsndr3": 0.0,
    }

    pyro_cgyro_miller_defaults = {
        "rho": 0.5,
        "Rmaj": 3.0,
        "q": 2.0,
        "kappa": 1.0,
        "s_kappa": 0.0,
        "delta": 0.0,
        "s_delta": 0.0,
        "zeta": 0.0,
        "s_zeta": 0.0,
        "shat": 1.0,
        "shift": 0.0,
    }

    pyro_cgyro_fourier = {
        "rho": "RMIN",
        "Rmaj": "RMAJ",
        "q": "Q",
        "kappa": "KAPPA",
        "s_kappa": "S_KAPPA",
        "shat": "S",
        "shift": "SHIFT",
    }

    pyro_cgyro_fourier_defaults = {
        "rho": 0.5,
        "Rmaj": 3.0,
        "q": 2.0,
        "kappa": 1.0,
        "s_kappa": 0.0,
        "shat": 1.0,
        "shift": 0.0,
    }

    @staticmethod
    def get_pyro_cgyro_species(iSp=1):
        return {
            "mass": f"MASS_{iSp}",
            "z": f"Z_{iSp}",
            "dens": f"DENS_{iSp}",
            "temp": f"TEMP_{iSp}",
            "a_lt": f"DLNTDR_{iSp}",
            "a_ln": f"DLNNDR_{iSp}",
        }

    cgyro_eq_types = {
        1: "SAlpha",
        2: "MXH",
        3: "Fourier",
    }

    def read(self, filename: PathLike) -> Dict[str, Any]:
        """
        Reads CGYRO input file into a dictionary
        """
        with open(filename) as f:
            self.data = self.parse_cgyro(f)
        return self.data

    def read_str(self, input_string: str) -> Dict[str, Any]:
        """
        Reads CGYRO input file given as string
        """
        self.data = self.parse_cgyro(input_string.split("\n"))
        return self.data

    @staticmethod
    def parse_cgyro(lines):
        """
        Given lines of a cgyro file or a string split by '/n', return a dict of
        CGYRO input data
        """
        results = {}
        for line in lines:
            # Get line before comments, remove trailing whitespace
            line = line.split("#")[0].strip()
            # Skip empty lines (this will also skip comment lines)
            if not line:
                continue

            # Splits by =, remove whitespace, store as (key,value) pair
            key, value = (token.strip() for token in line.split("="))

            # Use literal_eval to convert value to int/float/list etc
            # If it fails, assume value should be a string
            try:
                results[key] = literal_eval(value)
            except Exception:
                results[key] = value
        return results

    def verify(self, filename: PathLike):
        """
        Ensure this file is a valid cgyro input file, and that it contains sufficient
        info for Pyrokinetics to work with
        """
        # The following keys are not strictly needed for a CGYRO input file,
        # but they are needed by Pyrokinetics
        expected_keys = [
            "BETAE_UNIT",
            "N_SPECIES",
            "NU_EE",
            "N_FIELD",
            "N_RADIAL",
            *self.pyro_cgyro_miller.values(),
        ]
        if not self.verify_expected_keys(filename, expected_keys):
            raise ValueError(f"Unable to verify {filename} as CGYRO file")

    def write(self, filename: PathLike, float_format: str = "", local_norm=None):
        # Create directories if they don't exist already
        filename = Path(filename)
        filename.parent.mkdir(parents=True, exist_ok=True)

        if local_norm is None:
            local_norm = Normalisation("write")

        self.data = convert_dict(self.data, local_norm.cgyro)

        with open(filename, "w") as f:
            for key, value in self.data.items():
                if isinstance(value, float):
                    line = f"{key} = {value:{float_format}}\n"
                else:
                    line = f"{key} = {value}\n"
                f.write(line)

    def is_nonlinear(self) -> bool:
        return bool(self.data.get("NONLINEAR_FLAG", 0))

    def add_flags(self, flags) -> None:
        """
        Add extra flags to CGYRO input file
        """
        for key, value in flags.items():
            self.data[key] = value

    def get_local_geometry(self) -> LocalGeometry:
        """
        Returns local geometry. Delegates to more specific functions
        """
        eq_type = self.cgyro_eq_types[self.data["EQUILIBRIUM_MODEL"]]
        if eq_type == "Miller":
            return self.get_local_geometry_miller()
        elif eq_type == "MXH":
            return self.get_local_geometry_mxh()
        elif eq_type == "Fourier":
            return self.get_local_geometry_fourier()
        else:
            raise NotImplementedError(
                f"LocalGeometry type {eq_type} not implemented for CGYRO"
            )

    def get_local_geometry_miller(self) -> LocalGeometryMiller:
        """
        Load Miller object from CGYRO file
        """
        miller_data = default_miller_inputs()

        for (key, val), val_default in zip(
            self.pyro_cgyro_miller.items(), self.pyro_cgyro_miller_defaults.values()
        ):
            miller_data[key] = self.data.get(val, val_default)

        miller_data["s_delta"] = self.data.get("S_DELTA", 0.0) / np.sqrt(
            1 - self.data.get("DELTA", 0.0) ** 2
        )

        # must construct using from_gk_data as we cannot determine bunit_over_b0 here
        miller = LocalGeometryMiller.from_gk_data(miller_data)

        # Assume pref*8pi*1e-7 = 1.0
        # FIXME Should not be modifying miller after creation
        beta = self.data["BETAE_UNIT"]
        if beta != 0:
            miller.B0 = 1 / (miller.bunit_over_b0 * beta**0.5)
        else:
            miller.B0 = None

        # Need species to set up beta_prime
        local_species = self.get_local_species()
        beta_prime_scale = self.data.get("BETA_STAR_SCALE", 1.0)

        if miller.B0 is not None:
            miller.beta_prime = -local_species.a_lp * beta_prime_scale / miller.B0**2
        else:
            miller.beta_prime = 0.0

        return miller

    def get_local_geometry_mxh(self) -> LocalGeometryMXH:
        """
        Load MXH object from CGYRO file
        """
        mxh_data = default_mxh_inputs()

        for (key, val), default in zip(
            self.pyro_cgyro_mxh.items(), self.pyro_cgyro_mxh_defaults.values()
        ):
            if "SHAPE" not in val:
                mxh_data[key] = self.data.get(val, default)
            else:
                index = int(key[-1])
                new_key = key[:-1]
                mxh_data[new_key][index] = self.data.get(val, default)

        mxh_data["dZ0dr"] = 0.0
<<<<<<< HEAD
        mxh_data["sn"][1] = np.arcsin(self.data.get("DELTA", 0.0))
        mxh_data["sn"][2] = -self.data.get("ZETA", 0.0)

        mxh_data["dsndr"][1]  = self.data.get("S_DELTA") / (np.sqrt( 1  - mxh_data["sn"][1]**2) * mxh_data["rho"])
        mxh_data["dsndr"][2]  = -self.data.get("S_ZETA")
=======
        mxh_data["sn"][1] = np.arcsin(mxh_data["delta"])
        mxh_data["sn"][2] = -mxh_data["zeta"]

        mxh_data["dsndr"][1] = mxh_data["s_delta"] / np.sqrt(1 - mxh_data["sn"][1] ** 2)
        mxh_data["dsndr"][2] = -mxh_data["s_zeta"]
>>>>>>> a488e95d

        # must construct using from_gk_data as we cannot determine bunit_over_b0 here
        mxh = LocalGeometryMXH.from_gk_data(mxh_data)

        # Assume pref*8pi*1e-7 = 1.0
        # FIXME Should not be modifying mxh after creation
        beta = self.data["BETAE_UNIT"]
        if beta != 0:
            mxh.B0 = 1 / (mxh.bunit_over_b0 * beta**0.5)
        else:
            mxh.B0 = None

        # Need species to set up beta_prime
        local_species = self.get_local_species()
        beta_prime_scale = self.data.get("BETA_STAR_SCALE", 1.0)

        if mxh.B0 is not None:
            mxh.beta_prime = -local_species.a_lp * beta_prime_scale / mxh.B0**2
        else:
            mxh.beta_prime = 0.0

        return mxh

    def get_local_geometry_fourier(self) -> LocalGeometryFourierCGYRO:
        """
        Load Fourier object from CGYRO file
        """
        fourier_data = default_fourier_cgyro_inputs()

        for (key, val), val_default in zip(
            self.pyro_cgyro_fourier.items(), self.pyro_cgyro_miller_defaults.values()
        ):
            fourier_data[key] = self.data.get(val, val_default)

        # Add CGYRO mappings here

        # must construct using from_gk_data as we cannot determine bunit_over_b0 here
        fourier = LocalGeometryFourierCGYRO.from_gk_data(fourier_data)

        # Assume pref*8pi*1e-7 = 1.0
        # FIXME Should not be modifying fourier after creation
        # FIXME Is this assumption general enough? Can't we get pref from local_species?
        # FIXME B0 = None can cause problems when writing
        beta = self.data["BETAE_UNIT"]
        if beta != 0:
            fourier.B0 = 1 / (fourier.bunit_over_b0 * beta**0.5)
        else:
            fourier.B0 = None

        # Need species to set up beta_prime
        local_species = self.get_local_species()
        beta_prime_scale = self.data.get("BETA_STAR_SCALE", 1.0)

        if fourier.B0 is not None:
            fourier.beta_prime = (
                -local_species.a_lp * beta_prime_scale / fourier.B0**2
            )
        else:
            fourier.beta_prime = 0.0

        return fourier

    def get_local_species(self):
        """
        Load LocalSpecies object from CGYRO file
        """

        # Dictionary of local species parameters
        local_species = LocalSpecies()
        ion_count = 0

        # Load each species into a dictionary
        for i_sp in range(self.data["N_SPECIES"]):

            pyro_cgyro_species = self.get_pyro_cgyro_species(i_sp + 1)
            species_data = CleverDict()
            for p_key, c_key in pyro_cgyro_species.items():
                species_data[p_key] = self.data[c_key]

            species_data.vel = 0.0
            species_data.a_lv = 0.0

            if species_data.z == -1:
                name = "electron"
                species_data.nu = (
                    self.data["NU_EE"] * ureg.vref_nrl / ureg.lref_minor_radius
                )
            else:
                ion_count += 1
                name = f"ion{ion_count}"

            species_data.name = name

            # normalisations
            species_data.dens *= ureg.nref_electron
            species_data.mass *= ureg.mref_deuterium
            species_data.temp *= ureg.tref_electron
            species_data.z *= ureg.elementary_charge

            # Add individual species data to dictionary of species
            local_species.add_species(name=name, species_data=species_data)

        # Normalise to pyrokinetics normalisations and calculate total pressure gradient
        local_species.normalise()

        nu_ee = local_species.electron.nu
        te = local_species.electron.temp
        ne = local_species.electron.dens
        me = local_species.electron.mass

        # Get collision frequency of ion species
        for ion in range(ion_count):
            key = f"ion{ion + 1}"

            nion = local_species[key]["dens"]
            tion = local_species[key]["temp"]
            mion = local_species[key]["mass"]
            zion = local_species[key]["z"]
            # Not exact at log(Lambda) does change but pretty close...
            local_species[key]["nu"] = (
                nu_ee
                * (zion**4 * nion / tion**1.5 / mion**0.5)
                / (ne / te**1.5 / me**0.5)
            ).m * nu_ee.units

        if self.data.get("Z_EFF_METHOD", 2) == 2:
            local_species.set_zeff()
        else:
            local_species.zeff = self.data.get("Z_EFF", 1.0) * ureg.elementary_charge

        return local_species

    def get_numerics(self) -> Numerics:
        """Gather numerical info (grid spacing, time steps, etc)"""

        numerics_data = {}

        nfields = self.data["N_FIELD"]

        numerics_data["phi"] = nfields >= 1
        numerics_data["apar"] = nfields >= 2
        numerics_data["bpar"] = nfields >= 3

        numerics_data["delta_time"] = self.data.get("DELTA_T", 0.01)
        numerics_data["max_time"] = self.data.get("MAX_TIME", 1.0)

        numerics_data["ky"] = self.data["KY"]
        numerics_data["nky"] = self.data.get("N_TOROIDAL", 1)
        numerics_data["theta0"] = 2 * pi * self.data.get("PX0", 0.0)
        numerics_data["nkx"] = self.data.get("N_RADIAL", 1)
        numerics_data["nperiod"] = int(self.data["N_RADIAL"] / 2)

        shat = self.data[self.pyro_cgyro_miller["shat"]]
        box_size = self.data.get("BOX_SIZE", 1)
        numerics_data["kx"] = numerics_data["ky"] * 2 * pi * shat / box_size

        numerics_data["ntheta"] = self.data.get("N_THETA", 24)
        numerics_data["nenergy"] = self.data.get("N_ENERGY", 8)
        numerics_data["npitch"] = self.data.get("N_XI", 16)

        numerics_data["nonlinear"] = self.is_nonlinear()

        numerics_data["beta"] = self.data["BETAE_UNIT"] * ureg.beta_ref_ee_Bunit

        return Numerics(numerics_data)

    def set(
        self,
        local_geometry: LocalGeometry,
        local_species: LocalSpecies,
        numerics: Numerics,
        local_norm: Optional[Normalisation] = None,
        template_file: Optional[PathLike] = None,
        **kwargs,
    ):
        """
        Set self.data using LocalGeometry, LocalSpecies, and Numerics.
        These may be obtained via another GKInput file, or from Equilibrium/Kinetics
        objects.
        """
        # If self.data is not already populated, fill in defaults from a given
        # template file. If this is not provided by the user, fall back to the
        # default.
        if self.data is None:
            if template_file is None:
                template_file = gk_templates["CGYRO"]
            self.read(template_file)

        # Geometry data
        if isinstance(local_geometry, LocalGeometryMXH):
            eq_model = 2
        elif isinstance(local_geometry, LocalGeometryFourierCGYRO):
            eq_model = 3
        else:
            raise NotImplementedError(
                f"LocalGeometry type {local_geometry.__class__.__name__} not "
                "implemented for CGYRO"
            )

        eq_type = self.cgyro_eq_types[eq_model]

        # Set equilibrium type in input file
        self.data["EQUILIBRIUM_MODEL"] = eq_model

        if eq_type == "Miller":
            # Assign Miller values to input file
            for key, val in self.pyro_cgyro_miller.items():
                self.data[val] = local_geometry[key]

            self.data["S_DELTA"] = local_geometry.s_delta * np.sqrt(
                1 - local_geometry.delta**2
            )

        elif eq_type == "Fourier":
            # Assign Fourier values to input file
            for key, val in self.pyro_cgyro_fourier.items():
                self.data[val] = local_geometry[key]

        elif eq_type == "MXH":
            # Assign MXH values to input file
            for key, val in self.pyro_cgyro_mxh.items():
                if "SHAPE" not in val:
                    self.data[val] = getattr(local_geometry, key)
                else:
                    index = int(key[-1])
                    new_key = key[:-1]
                    self.data[val] = getattr(local_geometry, new_key)[index]

            self.data["DELTA"] = local_geometry.delta
            self.data["S_DELTA"] = local_geometry.s_delta
            self.data["ZETA"] = local_geometry.zeta
            self.data["S_ZETA"] = local_geometry.s_zeta

        # Kinetic data
        self.data["N_SPECIES"] = local_species.nspec

        for i_sp, name in enumerate(local_species.names):
            pyro_cgyro_species = self.get_pyro_cgyro_species(i_sp + 1)

            for pyro_key, cgyro_key in pyro_cgyro_species.items():
                self.data[cgyro_key] = local_species[name][pyro_key]

        self.data["Z_EFF_METHOD"] = 1
        self.data["Z_EFF"] = local_species.zeff

        # FIXME if species aren't defined, won't this fail?
        self.data["NU_EE"] = local_species.electron.nu

        beta_ref = local_norm.cgyro.beta if local_norm else 0.0
        beta = numerics.beta if numerics.beta is not None else beta_ref

        # Calculate beta_prime_scale
        if beta != 0.0:
            beta_prime_scale = -local_geometry.beta_prime / (
                local_species.a_lp * beta * local_geometry.bunit_over_b0**2
            )
        else:
            beta_prime_scale = 1.0

        self.data["BETAE_UNIT"] = beta
        self.data["BETA_STAR_SCALE"] = beta_prime_scale

        # Numerics
        if numerics.bpar and not numerics.apar:
            raise ValueError("Can't have bpar without apar in CGYRO")

        self.data["N_FIELD"] = 1 + int(numerics.bpar) + int(numerics.apar)

        # Set time stepping
        self.data["DELTA_T"] = numerics.delta_time
        self.data["MAX_TIME"] = numerics.max_time

        if numerics.nonlinear:
            self.data["NONLINEAR_FLAG"] = 1
            self.data["N_RADIAL"] = numerics.nkx
            self.data["BOX_SIZE"] = int(
                (numerics.ky * 2 * pi * local_geometry.shat / numerics.kx) + 0.1
            )
        else:
            self.data["NONLINEAR_FLAG"] = 0
            self.data["N_RADIAL"] = numerics.nperiod * 2
            self.data["BOX_SIZE"] = 1

        self.data["KY"] = numerics.ky
        self.data["N_TOROIDAL"] = numerics.nky

        self.data["N_THETA"] = numerics.ntheta
        self.data["THETA_PLOT"] = numerics.ntheta
        self.data["PX0"] = numerics.theta0 / (2 * pi)

        self.data["N_ENERGY"] = numerics.nenergy
        self.data["N_XI"] = numerics.npitch

        self.data["FIELD_PRINT_FLAG"] = 1
        self.data["MOMENT_PRINT_FLAG"] = 1

        if not local_norm:
            return

        self.data = convert_dict(self.data, local_norm.cgyro)<|MERGE_RESOLUTION|>--- conflicted
+++ resolved
@@ -292,19 +292,11 @@
                 mxh_data[new_key][index] = self.data.get(val, default)
 
         mxh_data["dZ0dr"] = 0.0
-<<<<<<< HEAD
         mxh_data["sn"][1] = np.arcsin(self.data.get("DELTA", 0.0))
         mxh_data["sn"][2] = -self.data.get("ZETA", 0.0)
 
         mxh_data["dsndr"][1]  = self.data.get("S_DELTA") / (np.sqrt( 1  - mxh_data["sn"][1]**2) * mxh_data["rho"])
         mxh_data["dsndr"][2]  = -self.data.get("S_ZETA")
-=======
-        mxh_data["sn"][1] = np.arcsin(mxh_data["delta"])
-        mxh_data["sn"][2] = -mxh_data["zeta"]
-
-        mxh_data["dsndr"][1] = mxh_data["s_delta"] / np.sqrt(1 - mxh_data["sn"][1] ** 2)
-        mxh_data["dsndr"][2] = -mxh_data["s_zeta"]
->>>>>>> a488e95d
 
         # must construct using from_gk_data as we cannot determine bunit_over_b0 here
         mxh = LocalGeometryMXH.from_gk_data(mxh_data)
